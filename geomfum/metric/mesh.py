--- conflicted
+++ resolved
@@ -2,9 +2,9 @@
 
 import abc
 
+import geomstats.backend as gs
 import networkx as nx
 import numpy as gs
-import geomstats.backend as gs
 
 from geomfum._registry import HeatDistanceMetricRegistry, WhichRegistryMixins
 from geomfum.numerics.graph import single_source_partial_dijkstra_path_length
@@ -326,14 +326,12 @@
         dist_dict = nx.single_source_dijkstra_path_length(
             self._graph, source_point.item(), cutoff=self.cutoff, weight="weight"
         )
-<<<<<<< HEAD
-        return gs.array(list(dist_dict.values())), gs.array(list(dist_dict.keys()))
-=======
-        indices = np.array(list(dist_dict.keys()))
-        distances = np.array(list(dist_dict.values()))
-        sort_order = np.argsort(indices)
-        return np.array(list(distances[sort_order])), np.array(list(indices[sort_order]))
->>>>>>> 74c3814a
+        indices = gs.asarray(list(dist_dict.keys()))
+        distances = gs.asarray(list(dist_dict.values()))
+        sort_order = gs.argsort(indices)
+        return gs.asarray(list(distances[sort_order])), gs.asarray(
+            list(indices[sort_order])
+        )
 
 
 class KClosestGraphShortestPathMetric(_NxDijkstraMixins, FinitePointSetMetric):
