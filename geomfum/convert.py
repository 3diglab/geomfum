"""Conversion between pointwise and functional maps."""

import abc

import scipy
from sklearn.neighbors import NearestNeighbors

import geomfum.wrap as _wrap  # noqa (for register)
from geomfum._registry import SinkhornNeighborFinderRegistry, WhichRegistryMixins


class BaseP2pFromFmConverter(abc.ABC):
    """Pointwise map from functional map."""

class P2pFromFmConverter(BaseP2pFromFmConverter):
    """Pointwise map from functional map.

    Parameters
    ----------
    neighbor_finder : NeighborFinder
        Nearest neighbor finder.
    adjoint : bool
        Whether to use adjoint method.
    bijective : bool
        Whether to use bijective method. Check [VM2023]_.

    References
    ----------
    .. [OCSBG2012] Maks Ovsjanikov, Mirela Ben-Chen, Justin Solomon,
        Adrian Butscher, and Leonidas Guibas.
        “Functional Maps: A Flexible Representation of Maps between
        Shapes.” ACM Transactions on Graphics 31, no. 4 (2012): 30:1-30:11.
        https://doi.org/10.1145/2185520.2185526.
    .. [VM2023] Giulio Viganò  Simone Melzi. “Adjoint Bijective ZoomOut:
        Efficient Upsampling for Learned Linearly-Invariant Embedding.”
        The Eurographics Association, 2023. https://doi.org/10.2312/stag.20231293.
    """

    def __init__(self, neighbor_finder=None, adjoint=False, bijective=False):
        if neighbor_finder is None:
            neighbor_finder = NearestNeighbors(
                n_neighbors=1, leaf_size=40, algorithm="kd_tree", n_jobs=1
            )
        if neighbor_finder.n_neighbors > 1:
            raise ValueError("Expects `n_neighors = 1`.")

        self.neighbor_finder = neighbor_finder
        self.adjoint = adjoint
        self.bijective = bijective

    def __call__(self, fmap_matrix_12, basis_a, basis_b):
        """Convert functional map.

        Parameters
        ----------
        fmap_matrix_12 : array-like, shape=[spectrum_size_b, spectrum_size_a]
            Functional map matrix.

        Returns
        -------
        p2p_21 : array-like, shape=[n_vertices_b]
            Pointwise map from mesh A to mesh B.
        """
        k2, k1 = fmap_matrix_12.shape

        if self.adjoint:
            emb1 = basis_a.full_vecs[:, :k1]
            emb2 = basis_b.full_vecs[:, :k2] @ fmap_matrix_12

        else:
            emb1 = basis_a.full_vecs[:, :k1] @ fmap_matrix_12.T
            emb2 = basis_b.full_vecs[:, :k2]

        if self.bijective:
            emb1, emb2 = emb2, emb1

        self.neighbor_finder.fit(emb1)
        p2p_21 = self.neighbor_finder.kneighbors(emb2, return_distance=False)

    
        return p2p_21[:, 0]
<<<<<<< HEAD
    
class BijectiveP2pFromFmConverter(BaseP2pFromFmConverter):
 
    """ Bijective pointwise maps from functional maps.
    
    Parameters
    ----------
    neighbor_finder : NeighborFinder
        Nearest neighbor finder.
    adjoint : bool
        Whether to use adjoint method.

    References
    ----------
    .. [RMOW2023] Jing Ren, Simone Melzi, Maks Ovsjanikov, Peter Wonka.
        "MapTree: Recovering Multiple Solutions in the Space of Maps."
        ACM Transactions on Graphics 42, no. 4 (2023): 1-15.
    """

    def __init__(self, neighbor_finder=None, adjoint=False):
        if neighbor_finder is None:
            neighbor_finder = NearestNeighbors(
                n_neighbors=1, leaf_size=40, algorithm="kd_tree", n_jobs=1
            )
        if neighbor_finder.n_neighbors > 1:
            raise ValueError("Expects `n_neighors = 1`.")

        self.neighbor_finder = neighbor_finder
        self.adjoint = adjoint

    def __call__(self, fmap_matrix_12, fmap_matrix_21, basis_a, basis_b):
        """Convert functional map.

        Parameters
        ----------
        fmap_matrix_12 : array-like, shape=[spectrum_size_b, spectrum_size_a]
            Functional map matrix.
        fmap_matrix_21 : array-like, shape=[spectrum_size_a, spectrum_size_b]
            Functional map matrix.
        basis_a : Basis
            Basis of mesh A.
        basis_b : Basis
            Basis of mesh B.
        Returns
        -------
        p2p_21 : array-like, shape=[n_vertices_b]
            Pointwise map from mesh A to mesh B.
        p2p_12 : array-like, shape=[n_vertices_a]
            Pointwise map from mesh B to mesh A.
        """
        k2, k1 = fmap_matrix_12.shape
        
        emb1=[]
        emb2=[]

        if self.adjoint:
            emb1.append( basis_a.full_vecs[:, :k1] )
            emb2.append( basis_b.full_vecs[:, :k2] @ fmap_matrix_12 )
            
            emb1.append( basis_a.full_vecs[:, :k1] @ fmap_matrix_21 )
            emb2.append( basis_b.full_vecs[:, :k2] )

        else:
            emb1.append( basis_a.full_vecs[:, :k1] @ fmap_matrix_21.T )
            emb2.append( basis_b.full_vecs[:, :k2] )
            
            emb1.append( basis_a.full_vecs[:, :k1] )
            emb2.append( basis_b.full_vecs[:, :k2] @ fmap_matrix_12.T )
        
        emb1= np.concatenate(emb1, axis=1)
        emb2= np.concatenate(emb2, axis=1)
        
        self.neighbor_finder.fit(emb1)
        _, p2p_21 = self.neighbor_finder.kneighbors(emb2)

        emb1, emb2 = emb2, emb1

        self.neighbor_finder.fit(emb1)
        _, p2p_12 = self.neighbor_finder.kneighbors(emb2)
        
        return p2p_21[:, 0], p2p_12[:, 0]


class DiscreteOptimizationP2pFromFmConverter(BaseP2pFromFmConverter):
    """Discrete optimization pointwise map from functional map.

    Parameters
    ----------
    neighbor_finder : NeighborFinder
        Nearest neighbor finder.
    energies : list of str
        Energies to use. Options are 'ortho', 'adjoint', 'bijective', 'conformal', and 'descriptors'.
        
    References
    ----------
    .. [RMWO2021] Jing Ren, Simone Melzi, Peter Wonka, Maks Ovsjanikov.
        “Discrete Optimization for Shape Matching.” Eurographics Symposium
        on Geometry Processing 2021, K. Crane and J. Digne (Guest Editors),
        Volume 40 (2021), Number 5. 
    """

    def __init__(self, neighbor_finder=None, energies=['ortho','adjoint','conformal','descriptors']):
        if neighbor_finder is None:
            neighbor_finder = NearestNeighbors(
                n_neighbors=1, leaf_size=40, algorithm="kd_tree", n_jobs=1
            )
        if neighbor_finder.n_neighbors > 1:
            raise ValueError("Expects `n_neighors = 1`.")

        self.neighbor_finder = neighbor_finder
        self.energies = energies
        
    def __call__(self, fmap_matrix_12, fmap_matrix_21, basis_a, basis_b, descr_a, descr_b):
        """Convert functional map.

        Parameters
        ----------
        fmap_matrix_12 : array-like, shape=[spectrum_size_b, spectrum_size_a]
            Functional map matrix.
        fmap_matrix_21 : array-like, shape=[spectrum_size_a, spectrum_size_b]
            Functional map matrix.
        basis_a : Basis
            Basis of mesh A.
        basis_b : Basis
            Basis of mesh B.
        descr_a : array-like, shape=[n_features, n_vertices_a]
            Descriptors of mesh A.
        descr_b : array-like, shape=[n_features, n_vertices_b, ]
            Descriptors of mesh B.

        Returns
        -------
        p2p_21 : array-like, shape=[n_vertices_b]
            Pointwise map from mesh A to mesh B.
        p2p_12 : array-like, shape=[n_vertices_a]
            Pointwise map from mesh B to mesh A.
        """
        k2, k1 = fmap_matrix_12.shape        

        emb1 = []
        emb2 = []

        if  'ortho' in self.energies:
            emb1.append(basis_a.full_vecs[:, :k1] @ fmap_matrix_12.T)
            emb2.append(basis_b.full_vecs[:, :k2])
        if 'adjoint' in self.energies:
            emb1.append(basis_a.full_vecs[:, :k1])
            emb2.append(basis_b.full_vecs[:, :k2] @ fmap_matrix_12)
        if 'conformal' in self.energies:
            emb1.append(basis_a.full_vecs[:, :k1] @ (basis_a.full_vals[:k1][:, None] * fmap_matrix_12.T))
            emb2.append(basis_b.full_vecs[:, :k2])
        if 'descriptors' in self.energies:
            emb1.append(basis_a.full_vecs[:, :k1] @ basis_a.project(descr_a).T)
            emb2.append(basis_b.full_vecs[:, :k2] @ basis_b.project(descr_b).T)
        if 'bijective' in self.energies:
            emb1.append(basis_a.full_vecs[:, :k1] @ fmap_matrix_21)
            emb2.append(basis_b.full_vecs[:, :k2])
        
        emb1 = np.concatenate(emb1, axis=1)
        emb2 = np.concatenate(emb2, axis=1)
        
    
        self.neighbor_finder.fit(emb1)
        _, p2p_21 = self.neighbor_finder.kneighbors(emb2)


        emb1, emb2 = emb2, emb1

        self.neighbor_finder.fit(emb1)
        _, p2p_12 = self.neighbor_finder.kneighbors(emb2)
        
        return p2p_21[:, 0], p2p_12[:, 0]



class SmoothP2pFromFmConverter(BaseP2pFromFmConverter):
    """Smooth pointwise map from functional map.

    Parameters
    ----------
    neighbor_finder : NeighborFinder
        Nearest neighbor finder.
    adjoint : bool
        Whether to use adjoint method.

    References
    ----------
    .. [MRSO2022] R. Magnet, J. Ren, O. Sorkine-Hornung, and M. Ovsjanikov.
        "Smooth NonRigid Shape Matching via Effective Dirichlet Energy Optimization."
        In 2022 International Conference on 3D Vision (3DV).
    """

    def __init__(self, neighbor_finder=None, adjoint=False):
        if neighbor_finder is None:
            neighbor_finder = NearestNeighbors(
                n_neighbors=1, leaf_size=40, algorithm="kd_tree", n_jobs=1
            )
        if neighbor_finder.n_neighbors > 1:
            raise ValueError("Expects `n_neighors = 1`.")

        self.neighbor_finder = neighbor_finder
        self.adjoint = adjoint
    def __call__(self, fmap_matrix12, fmap_matrix21, displ21, displ12 , mesh_a,mesh_b):
        """Convert functional map.

        Parameters
        ----------
        fmap_matrix_12 : array-like, shape=[spectrum_size_b, spectrum_size_a]
            Functional map matrix.
        fmap_matrix_21 : array-like, shape=[spectrum_size_a, spectrum_size_b]
            Functional map matrix.
        displ21 : array-like, shape=[n_vertices_b, 3]
            Displacement from mesh B to mesh A.
        displ12 : array-like, shape=[n_vertices_a, 3]
            Displacement from mesh A to mesh B.
        mesh_a : Mesh
            Mesh A. 
        mesh_b : Mesh
            Mesh B.

        Returns
        -------
        p2p_21 : array-like, shape=[n_vertices_b]
            Pointwise map from mesh A to mesh B.
        p2p_12 : array-like, shape=[n_vertices_a]
            Pointwise map from mesh B to mesh A.
        """
        vert_a = mesh_a.vertices
        vert_b = mesh_b.vertices
        basis_a = mesh_a.basis
        basis_b = mesh_b.basis
        
        k2, k1 = fmap_matrix12.shape 
        emb1=[]
        emb2=[]

        if self.adjoint:
            emb1.append( basis_a.full_vecs[:, :k1] )
            emb2.append( basis_b.full_vecs[:, :k2] @ fmap_matrix12 )
            
            emb1.append( basis_a.full_vecs[:, :k1] @ fmap_matrix21 )
            emb2.append( basis_b.full_vecs[:, :k2] )

        else:
            emb1.append( basis_a.full_vecs[:, :k1] @ fmap_matrix12.T )
            emb2.append( basis_b.full_vecs[:, :k2] )
            
            emb1.append( basis_a.full_vecs[:, :k1] )
            emb2.append( basis_b.full_vecs[:, :k2] @ fmap_matrix12.T )
            
            
        emb1.append(vert_a)
        emb2.append(vert_b+displ21)
        
        emb1.append(vert_a+displ12)
        emb2.append(vert_b)
                    
        emb1 = np.concatenate(emb1, axis=1)
        emb2 = np.concatenate(emb2, axis=1)
        
        self.neighbor_finder.fit(emb1)
        _, p2p_21 = self.neighbor_finder.kneighbors(emb2)

        emb1, emb2 = emb2, emb1

        self.neighbor_finder.fit(emb1)
        _, p2p_12 = self.neighbor_finder.kneighbors(emb2)
        
        return p2p_21[:, 0], p2p_12[:, 0]


class BaseSinkhornNeighborFinder(abc.ABC):
    """Base class for a synkhorn Neighbor finder to find Neighbors based on the solution of OT maps computed with Sinkhorn regularization.
    
    References
    ----------
    .. [Cuturi2013] Marco Cuturi. “Sinkhorn Distances: Lightspeed Computation of Optimal Transport.”
    Advances in Neural Information Processing Systems (NIPS), 2013.
    http://marcocuturi.net/SI.html
=======


class BaseNeighborFinder(abc.ABC):
    """Base class for a Neighbor finder.

    A simplified blueprint of ``sklearn.NearestNeighbors`` implementation.
>>>>>>> 680627e1


    Parameters
    ----------
    n_neighbors : int
        Number of neighbors.
    """
<<<<<<< HEAD
    
=======

    def __init__(self, n_neighbors=1):
        self.n_neighbors = 1

>>>>>>> 680627e1
    @abc.abstractmethod
    def fit(self, X, y=None):
        """Store the reference points.

        Parameters
        ----------
        X : array-like, shape=[n_points_x, n_features]
            Reference points.
        y : Ignored
        """

    @abc.abstractmethod
    def kneighbors(self, X, return_distance=True):
        """Find k nearest neighbors using Sinkhorn regularization.

        Parameters
        ----------
        X : array-like, shape=[n_points_y, n_features]
            Query points.
        return_distance : bool
            Whether to return the distances.

        Returns
        -------
        distances : array-like, shape=[n_points_y, n_neighbors]
            Distances to the nearest neighbors, only present if
            ``return_distance is True``.
        indices : array-like, shape=[n_points_y, n_neighbors]
            Indices of the nearest neighbors.
        """


class SinkhornNeighborFinder(WhichRegistryMixins):
<<<<<<< HEAD
    """Implementation of Sinkhorn Neighbor FInder"""
    
=======
    """Sinkhorn neighbor finder.

    Finds neighbors based on the solution of optimal transport (OT) maps
    computed with Sinkhorn regularization.

    References
    ----------
    .. [Cuturi2013] Marco Cuturi. “Sinkhorn Distances: Lightspeed Computation
        of Optimal Transport.”
        Advances in Neural Information Processing Systems (NIPS), 2013.
        http://marcocuturi.net/SI.html
    """

>>>>>>> 680627e1
    _Registry = SinkhornNeighborFinderRegistry


class SinkhornP2pFromFmConverter(P2pFromFmConverter):
    """Pointwise map from functional map using Sinkhorn filters.

    Parameters
    ----------
<<<<<<< HEAD
    sinkhorn_neigbor_finder : SinkhornNeighborFinder
        Sinkhorn neighbor finder.
=======
    neighbor_finder : SinkhornKNeighborsFinder
        Nearest neighbor finder.
>>>>>>> 680627e1
    adjoint : bool
        Whether to use adjoint method.
    bijective : bool
        Whether to use bijective method. Check [VM2023]_.
<<<<<<< HEAD
=======

>>>>>>> 680627e1
    References
    ----------
    .. [PRMWO2021] Gautam Pai, Jing Ren, Simone Melzi, Peter Wonka, and Maks Ovsjanikov.
        "Fast Sinkhorn Filters: Using Matrix Scaling for Non-Rigid Shape Correspondence
        with Functional Maps." Proceedings of the IEEE/CVF Conference on Computer Vision
        and Pattern Recognition (CVPR), 2021, pp. 11956-11965.
        https://hal.science/hal-03184936/document
    """

    def __init__(
        self,
        neighbor_finder=None,
        adjoint=False,
        bijective=False,
    ):
        if neighbor_finder is None:
            neighbor_finder = SinkhornNeighborFinder.from_registry(which="pot")

        super().__init__(
            neighbor_finder=neighbor_finder,
            adjoint=adjoint,
            bijective=bijective,
        )


class BaseFmFromP2pConverter(abc.ABC):
    """Functional map from pointwise map."""


class FmFromP2pConverter(BaseFmFromP2pConverter):
    """Functional map from pointwise map.

    Parameters
    ----------
    pseudo_inverse : bool
        Whether to solve using pseudo-inverse.
    """

    # TODO: add subsampling
    def __init__(self, pseudo_inverse=False):
        self.pseudo_inverse = pseudo_inverse

    def __call__(self, p2p, basis_a, basis_b):
        """Convert point to point map.

        Parameters
        ----------
        p2p : array-like, shape=[n_vertices_b]
            Poinwise map.

        Returns
        -------
        fmap_matrix : array-like, shape=[spectrum_size_b, spectrum_size_a]
            Functional map matrix.
        """
        evects1_pb = basis_a.vecs[p2p, :]

        if self.pseudo_inverse:
            return basis_b.vecs.T @ (basis_b._shape.laplacian.mass_matrix @ evects1_pb)

        return scipy.linalg.lstsq(basis_b.vecs, evects1_pb)[0]


class FmFromP2pBijectiveConverter(BaseFmFromP2pConverter):
    """Bijective functional map from pointwise map method.

    References
    ----------
    .. [VM2023] Giulio Viganò  Simone Melzi. “Adjoint Bijective ZoomOut:
        Efficient Upsampling for Learned Linearly-Invariant Embedding.”
        The Eurographics Association, 2023. https://doi.org/10.2312/stag.20231293.
    """

    def __call__(self, p2p, basis_a, basis_b):
        """Convert point to point map.

        Parameters
        ----------
        p2p : array-like, shape=[n_vertices_a]
            Pointwise map.

        Returns
        -------
        fmap_matrix : array-like, shape=[spectrum_size_b, spectrum_size_a]
            Functional map matrix.
        """
        evects2_pb = basis_b.vecs[p2p, :]
        return scipy.linalg.lstsq(evects2_pb, basis_a.vecs)[0]



class BaseDisplacementFromP2pConverter(abc.ABC):
    """Base class to obtain a displacement from a permutations map."""
    

class DisplacementFromP2pConverter(BaseDisplacementFromP2pConverter):
    """Displacement from pointwise map.

    Parameters
    ----------
    neighbor_finder : NeighborFinder
        Nearest neighbor finder.
    """
    def __init__(self):
        pass
        
    def __call__(self, p2p, mesh_a, mesh_b):
        """Convert pointwise map to displacement.    
    
        Parameters
        ----------
        p2p : array-like, shape=[n_vertices_a]
            Pointwise map.

        Returns
        -------
        disp : array-like, shape=[n_vertices_a, 3]
            Functional map matrix.
        """
        
        return  mesh_a.vertices[p2p]-mesh_b.vertices

class DirichletDisplacementFromP2pConverter(BaseDisplacementFromP2pConverter):
    """Displacement from pointwise map.

    Parameters
    ----------
    neighbor_finder : NeighborFinder
        Nearest neighbor finder.
        
    References
    ----------
    .. [MRSO2022] R. Magnet, J. Ren, O. Sorkine-Hornung, and M. Ovsjanikov.
        "Smooth NonRigid Shape Matching via Effective Dirichlet Energy Optimization."
        In 2022 International Conference on 3D Vision (3DV).
    """
    
    def __init__(self, w_coupling=1e3):
        self.w_coupling = w_coupling
    def __call__(self, p2p, mesh_a, mesh_b, stiffness_matrix_b, mass_matrix_b):
        """Convert pointwise map to displacement.    
    
        Parameters
        ----------
        p2p : array-like, shape=[n_vertices_a]
            Pointwise map.
        mesh_a : Mesh
            Mesh A.
        mesh_b : Mesh
            Mesh B.
        stiffness_matrix_a : array-like, shape=[n_vertices_a, n_vertices_a]
            Stiffness matrix of mesh A.
        mass_matrix_a : array-like, shape=[n_vertices_a, n_vertices_a]
            Mass matrix of mesh A.

        Returns
        -------
        disp : array-like, shape=[n_vertices_a, 3]
            Functional map matrix.
        """
        
        target = scipy.sparse.linalg.spsolve(stiffness_matrix_b + self.w_coupling *mass_matrix_b, mass_matrix_b @ mesh_a.vertices[p2p])
        
        return target - mesh_b.vertices<|MERGE_RESOLUTION|>--- conflicted
+++ resolved
@@ -11,6 +11,7 @@
 
 class BaseP2pFromFmConverter(abc.ABC):
     """Pointwise map from functional map."""
+
 
 class P2pFromFmConverter(BaseP2pFromFmConverter):
     """Pointwise map from functional map.
@@ -77,14 +78,12 @@
         self.neighbor_finder.fit(emb1)
         p2p_21 = self.neighbor_finder.kneighbors(emb2, return_distance=False)
 
-    
         return p2p_21[:, 0]
-<<<<<<< HEAD
-    
+
+
 class BijectiveP2pFromFmConverter(BaseP2pFromFmConverter):
- 
-    """ Bijective pointwise maps from functional maps.
-    
+    """Bijective pointwise maps from functional maps.
+
     Parameters
     ----------
     neighbor_finder : NeighborFinder
@@ -131,27 +130,27 @@
             Pointwise map from mesh B to mesh A.
         """
         k2, k1 = fmap_matrix_12.shape
-        
-        emb1=[]
-        emb2=[]
+
+        emb1 = []
+        emb2 = []
 
         if self.adjoint:
-            emb1.append( basis_a.full_vecs[:, :k1] )
-            emb2.append( basis_b.full_vecs[:, :k2] @ fmap_matrix_12 )
-            
-            emb1.append( basis_a.full_vecs[:, :k1] @ fmap_matrix_21 )
-            emb2.append( basis_b.full_vecs[:, :k2] )
+            emb1.append(basis_a.full_vecs[:, :k1])
+            emb2.append(basis_b.full_vecs[:, :k2] @ fmap_matrix_12)
+
+            emb1.append(basis_a.full_vecs[:, :k1] @ fmap_matrix_21)
+            emb2.append(basis_b.full_vecs[:, :k2])
 
         else:
-            emb1.append( basis_a.full_vecs[:, :k1] @ fmap_matrix_21.T )
-            emb2.append( basis_b.full_vecs[:, :k2] )
-            
-            emb1.append( basis_a.full_vecs[:, :k1] )
-            emb2.append( basis_b.full_vecs[:, :k2] @ fmap_matrix_12.T )
-        
-        emb1= np.concatenate(emb1, axis=1)
-        emb2= np.concatenate(emb2, axis=1)
-        
+            emb1.append(basis_a.full_vecs[:, :k1] @ fmap_matrix_21.T)
+            emb2.append(basis_b.full_vecs[:, :k2])
+
+            emb1.append(basis_a.full_vecs[:, :k1])
+            emb2.append(basis_b.full_vecs[:, :k2] @ fmap_matrix_12.T)
+
+        emb1 = np.concatenate(emb1, axis=1)
+        emb2 = np.concatenate(emb2, axis=1)
+
         self.neighbor_finder.fit(emb1)
         _, p2p_21 = self.neighbor_finder.kneighbors(emb2)
 
@@ -159,7 +158,7 @@
 
         self.neighbor_finder.fit(emb1)
         _, p2p_12 = self.neighbor_finder.kneighbors(emb2)
-        
+
         return p2p_21[:, 0], p2p_12[:, 0]
 
 
@@ -172,16 +171,20 @@
         Nearest neighbor finder.
     energies : list of str
         Energies to use. Options are 'ortho', 'adjoint', 'bijective', 'conformal', and 'descriptors'.
-        
+
     References
     ----------
     .. [RMWO2021] Jing Ren, Simone Melzi, Peter Wonka, Maks Ovsjanikov.
         “Discrete Optimization for Shape Matching.” Eurographics Symposium
         on Geometry Processing 2021, K. Crane and J. Digne (Guest Editors),
-        Volume 40 (2021), Number 5. 
-    """
-
-    def __init__(self, neighbor_finder=None, energies=['ortho','adjoint','conformal','descriptors']):
+        Volume 40 (2021), Number 5.
+    """
+
+    def __init__(
+        self,
+        neighbor_finder=None,
+        energies=["ortho", "adjoint", "conformal", "descriptors"],
+    ):
         if neighbor_finder is None:
             neighbor_finder = NearestNeighbors(
                 n_neighbors=1, leaf_size=40, algorithm="kd_tree", n_jobs=1
@@ -191,8 +194,10 @@
 
         self.neighbor_finder = neighbor_finder
         self.energies = energies
-        
-    def __call__(self, fmap_matrix_12, fmap_matrix_21, basis_a, basis_b, descr_a, descr_b):
+
+    def __call__(
+        self, fmap_matrix_12, fmap_matrix_21, basis_a, basis_b, descr_a, descr_b
+    ):
         """Convert functional map.
 
         Parameters
@@ -217,42 +222,42 @@
         p2p_12 : array-like, shape=[n_vertices_a]
             Pointwise map from mesh B to mesh A.
         """
-        k2, k1 = fmap_matrix_12.shape        
+        k2, k1 = fmap_matrix_12.shape
 
         emb1 = []
         emb2 = []
 
-        if  'ortho' in self.energies:
+        if "ortho" in self.energies:
             emb1.append(basis_a.full_vecs[:, :k1] @ fmap_matrix_12.T)
             emb2.append(basis_b.full_vecs[:, :k2])
-        if 'adjoint' in self.energies:
+        if "adjoint" in self.energies:
             emb1.append(basis_a.full_vecs[:, :k1])
             emb2.append(basis_b.full_vecs[:, :k2] @ fmap_matrix_12)
-        if 'conformal' in self.energies:
-            emb1.append(basis_a.full_vecs[:, :k1] @ (basis_a.full_vals[:k1][:, None] * fmap_matrix_12.T))
+        if "conformal" in self.energies:
+            emb1.append(
+                basis_a.full_vecs[:, :k1]
+                @ (basis_a.full_vals[:k1][:, None] * fmap_matrix_12.T)
+            )
             emb2.append(basis_b.full_vecs[:, :k2])
-        if 'descriptors' in self.energies:
+        if "descriptors" in self.energies:
             emb1.append(basis_a.full_vecs[:, :k1] @ basis_a.project(descr_a).T)
             emb2.append(basis_b.full_vecs[:, :k2] @ basis_b.project(descr_b).T)
-        if 'bijective' in self.energies:
+        if "bijective" in self.energies:
             emb1.append(basis_a.full_vecs[:, :k1] @ fmap_matrix_21)
             emb2.append(basis_b.full_vecs[:, :k2])
-        
+
         emb1 = np.concatenate(emb1, axis=1)
         emb2 = np.concatenate(emb2, axis=1)
-        
-    
+
         self.neighbor_finder.fit(emb1)
         _, p2p_21 = self.neighbor_finder.kneighbors(emb2)
 
-
         emb1, emb2 = emb2, emb1
 
         self.neighbor_finder.fit(emb1)
         _, p2p_12 = self.neighbor_finder.kneighbors(emb2)
-        
+
         return p2p_21[:, 0], p2p_12[:, 0]
-
 
 
 class SmoothP2pFromFmConverter(BaseP2pFromFmConverter):
@@ -282,7 +287,8 @@
 
         self.neighbor_finder = neighbor_finder
         self.adjoint = adjoint
-    def __call__(self, fmap_matrix12, fmap_matrix21, displ21, displ12 , mesh_a,mesh_b):
+
+    def __call__(self, fmap_matrix12, fmap_matrix21, displ21, displ12, mesh_a, mesh_b):
         """Convert functional map.
 
         Parameters
@@ -296,7 +302,7 @@
         displ12 : array-like, shape=[n_vertices_a, 3]
             Displacement from mesh A to mesh B.
         mesh_a : Mesh
-            Mesh A. 
+            Mesh A.
         mesh_b : Mesh
             Mesh B.
 
@@ -311,35 +317,34 @@
         vert_b = mesh_b.vertices
         basis_a = mesh_a.basis
         basis_b = mesh_b.basis
-        
-        k2, k1 = fmap_matrix12.shape 
-        emb1=[]
-        emb2=[]
+
+        k2, k1 = fmap_matrix12.shape
+        emb1 = []
+        emb2 = []
 
         if self.adjoint:
-            emb1.append( basis_a.full_vecs[:, :k1] )
-            emb2.append( basis_b.full_vecs[:, :k2] @ fmap_matrix12 )
-            
-            emb1.append( basis_a.full_vecs[:, :k1] @ fmap_matrix21 )
-            emb2.append( basis_b.full_vecs[:, :k2] )
+            emb1.append(basis_a.full_vecs[:, :k1])
+            emb2.append(basis_b.full_vecs[:, :k2] @ fmap_matrix12)
+
+            emb1.append(basis_a.full_vecs[:, :k1] @ fmap_matrix21)
+            emb2.append(basis_b.full_vecs[:, :k2])
 
         else:
-            emb1.append( basis_a.full_vecs[:, :k1] @ fmap_matrix12.T )
-            emb2.append( basis_b.full_vecs[:, :k2] )
-            
-            emb1.append( basis_a.full_vecs[:, :k1] )
-            emb2.append( basis_b.full_vecs[:, :k2] @ fmap_matrix12.T )
-            
-            
+            emb1.append(basis_a.full_vecs[:, :k1] @ fmap_matrix12.T)
+            emb2.append(basis_b.full_vecs[:, :k2])
+
+            emb1.append(basis_a.full_vecs[:, :k1])
+            emb2.append(basis_b.full_vecs[:, :k2] @ fmap_matrix12.T)
+
         emb1.append(vert_a)
-        emb2.append(vert_b+displ21)
-        
-        emb1.append(vert_a+displ12)
+        emb2.append(vert_b + displ21)
+
+        emb1.append(vert_a + displ12)
         emb2.append(vert_b)
-                    
+
         emb1 = np.concatenate(emb1, axis=1)
         emb2 = np.concatenate(emb2, axis=1)
-        
+
         self.neighbor_finder.fit(emb1)
         _, p2p_21 = self.neighbor_finder.kneighbors(emb2)
 
@@ -347,41 +352,24 @@
 
         self.neighbor_finder.fit(emb1)
         _, p2p_12 = self.neighbor_finder.kneighbors(emb2)
-        
+
         return p2p_21[:, 0], p2p_12[:, 0]
-
-
-class BaseSinkhornNeighborFinder(abc.ABC):
-    """Base class for a synkhorn Neighbor finder to find Neighbors based on the solution of OT maps computed with Sinkhorn regularization.
-    
-    References
-    ----------
-    .. [Cuturi2013] Marco Cuturi. “Sinkhorn Distances: Lightspeed Computation of Optimal Transport.”
-    Advances in Neural Information Processing Systems (NIPS), 2013.
-    http://marcocuturi.net/SI.html
-=======
 
 
 class BaseNeighborFinder(abc.ABC):
     """Base class for a Neighbor finder.
 
     A simplified blueprint of ``sklearn.NearestNeighbors`` implementation.
->>>>>>> 680627e1
-
 
     Parameters
     ----------
     n_neighbors : int
         Number of neighbors.
     """
-<<<<<<< HEAD
-    
-=======
 
     def __init__(self, n_neighbors=1):
         self.n_neighbors = 1
 
->>>>>>> 680627e1
     @abc.abstractmethod
     def fit(self, X, y=None):
         """Store the reference points.
@@ -415,10 +403,6 @@
 
 
 class SinkhornNeighborFinder(WhichRegistryMixins):
-<<<<<<< HEAD
-    """Implementation of Sinkhorn Neighbor FInder"""
-    
-=======
     """Sinkhorn neighbor finder.
 
     Finds neighbors based on the solution of optimal transport (OT) maps
@@ -432,7 +416,6 @@
         http://marcocuturi.net/SI.html
     """
 
->>>>>>> 680627e1
     _Registry = SinkhornNeighborFinderRegistry
 
 
@@ -441,21 +424,13 @@
 
     Parameters
     ----------
-<<<<<<< HEAD
-    sinkhorn_neigbor_finder : SinkhornNeighborFinder
-        Sinkhorn neighbor finder.
-=======
     neighbor_finder : SinkhornKNeighborsFinder
         Nearest neighbor finder.
->>>>>>> 680627e1
     adjoint : bool
         Whether to use adjoint method.
     bijective : bool
         Whether to use bijective method. Check [VM2023]_.
-<<<<<<< HEAD
-=======
-
->>>>>>> 680627e1
+
     References
     ----------
     .. [PRMWO2021] Gautam Pai, Jing Ren, Simone Melzi, Peter Wonka, and Maks Ovsjanikov.
@@ -546,10 +521,9 @@
         return scipy.linalg.lstsq(evects2_pb, basis_a.vecs)[0]
 
 
-
 class BaseDisplacementFromP2pConverter(abc.ABC):
     """Base class to obtain a displacement from a permutations map."""
-    
+
 
 class DisplacementFromP2pConverter(BaseDisplacementFromP2pConverter):
     """Displacement from pointwise map.
@@ -559,12 +533,13 @@
     neighbor_finder : NeighborFinder
         Nearest neighbor finder.
     """
+
     def __init__(self):
         pass
-        
+
     def __call__(self, p2p, mesh_a, mesh_b):
-        """Convert pointwise map to displacement.    
-    
+        """Convert pointwise map to displacement.
+
         Parameters
         ----------
         p2p : array-like, shape=[n_vertices_a]
@@ -575,8 +550,9 @@
         disp : array-like, shape=[n_vertices_a, 3]
             Functional map matrix.
         """
-        
-        return  mesh_a.vertices[p2p]-mesh_b.vertices
+
+        return mesh_a.vertices[p2p] - mesh_b.vertices
+
 
 class DirichletDisplacementFromP2pConverter(BaseDisplacementFromP2pConverter):
     """Displacement from pointwise map.
@@ -585,19 +561,20 @@
     ----------
     neighbor_finder : NeighborFinder
         Nearest neighbor finder.
-        
+
     References
     ----------
     .. [MRSO2022] R. Magnet, J. Ren, O. Sorkine-Hornung, and M. Ovsjanikov.
         "Smooth NonRigid Shape Matching via Effective Dirichlet Energy Optimization."
         In 2022 International Conference on 3D Vision (3DV).
     """
-    
+
     def __init__(self, w_coupling=1e3):
         self.w_coupling = w_coupling
+
     def __call__(self, p2p, mesh_a, mesh_b, stiffness_matrix_b, mass_matrix_b):
-        """Convert pointwise map to displacement.    
-    
+        """Convert pointwise map to displacement.
+
         Parameters
         ----------
         p2p : array-like, shape=[n_vertices_a]
@@ -616,7 +593,10 @@
         disp : array-like, shape=[n_vertices_a, 3]
             Functional map matrix.
         """
-        
-        target = scipy.sparse.linalg.spsolve(stiffness_matrix_b + self.w_coupling *mass_matrix_b, mass_matrix_b @ mesh_a.vertices[p2p])
-        
+
+        target = scipy.sparse.linalg.spsolve(
+            stiffness_matrix_b + self.w_coupling * mass_matrix_b,
+            mass_matrix_b @ mesh_a.vertices[p2p],
+        )
+
         return target - mesh_b.vertices