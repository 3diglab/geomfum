"""Conversion between pointwise and functional maps."""

import abc

import geomstats.backend as gs
import scipy
import torch
import torch.nn as nn
from sklearn.neighbors import NearestNeighbors

import geomfum.backend as xgs
import geomfum.wrap as _wrap  # noqa (for register)
<<<<<<< HEAD
from geomfum._registry import (
    SinkhornNeighborFinderRegistry,
    SoftmaxNeighborFinderRegistry,
    WhichRegistryMixins,
)
=======
from geomfum._registry import NeighborFinderRegistry, WhichRegistryMixins
>>>>>>> 02210805
from geomfum.neural_adjoint_map import NeuralAdjointMap


class BaseNeighborFinder(abc.ABC):
    """Base class for a Neighbor finder.

    Parameters
    ----------
    n_neighbors : int
        Number of neighbors to find.
    """

    def __init__(self, n_neighbors=1):
        self.n_neighbors = n_neighbors


class NeighborFinder(WhichRegistryMixins, BaseNeighborFinder):
    """Base class for a Neighbor finder.

    A simplified blueprint of ``sklearn.NearestNeighbors`` implementation.

    Parameters
    ----------
    n_neighbors : int
        Number of neighbors.
    """

    _Registry = NeighborFinderRegistry

    def __init__(self, n_neighbors=1):
        self.n_neighbors = n_neighbors
        self.sklearn_neighbor_finder = NearestNeighbors(
            n_neighbors=self.n_neighbors, leaf_size=40, algorithm="kd_tree", n_jobs=1
        )

    def __call__(self, X, Y):
        """Return indices of the points in `X` nearest to the points in `Y`.

        Parameters
        ----------
        X : array-like, shape=[n_points_x, n_features]
            Reference points.
        Y : array-like, shape=[n_points_y, n_features]
            Query points.

        Returns
        -------
        neigs : array-like, shape=[n_points_x, n_neighbors]
            Indices of the nearest neighbors in Y for each point in X.
        """
        self.sklearn_neighbor_finder.fit(xgs.to_device(Y, "cpu"))
        neigs = self.sklearn_neighbor_finder.kneighbors(
            xgs.to_device(X, "cpu"), return_distance=False
        )

        return gs.from_numpy(neigs)


class BaseP2pFromFmConverter(abc.ABC):
    """Pointwise map from functional map."""


class P2pFromFmConverter(BaseP2pFromFmConverter):
    """Pointwise map from functional map.

    Parameters
    ----------
    neighbor_finder : NeighborFinder
        Nearest neighbor finder.
    adjoint : bool
        Whether to use adjoint method.

    References
    ----------
    .. [OCSBG2012] Maks Ovsjanikov, Mirela Ben-Chen, Justin Solomon,
        Adrian Butscher, and Leonidas Guibas.
        “Functional Maps: A Flexible Representation of Maps between
        Shapes.” ACM Transactions on Graphics 31, no. 4 (2012): 30:1-30:11.
        https://doi.org/10.1145/2185520.2185526.
    .. [VM2023] Giulio Viganò  Simone Melzi. “Adjoint Bijective ZoomOut:
        Efficient Upsampling for Learned Linearly-Invariant Embedding.”
        The Eurographics Association, 2023. https://doi.org/10.2312/stag.20231293.
    """

    def __init__(self, neighbor_finder=None, adjoint=False, bijective=False):
        if neighbor_finder is None:
            neighbor_finder = NeighborFinder(n_neighbors=1)
        if neighbor_finder.n_neighbors > 1:
            raise ValueError("Expects `n_neighors = 1`.")

        self.neighbor_finder = neighbor_finder
        self.adjoint = adjoint
        self.bijective = bijective

    def __call__(self, fmap_matrix, basis_a, basis_b):
        """Convert functional map.

        Parameters
        ----------
        fmap_matrix : array-like, shape=[spectrum_size_b, spectrum_size_a]
            Functional map matrix.
        basis_a : Basis,
            Basis of the source shape.
        basis_b : Basis,
            Basis of the target shape.

        Returns
        -------
        p2p : array-like, shape=[{n_vertices_b, n_vertices_a}]
            Pointwise map. ``bijective`` controls shape.
        """
        k2, k1 = fmap_matrix.shape

        if self.adjoint:
            emb1 = basis_a.full_vecs[:, :k1]
            emb2 = basis_b.full_vecs[:, :k2] @ fmap_matrix

        else:
            emb1 = basis_a.full_vecs[:, :k1] @ fmap_matrix.T
            emb2 = basis_b.full_vecs[:, :k2]

        if self.bijective:
            emb1, emb2 = emb2, emb1

<<<<<<< HEAD
        # TODO: update neighbor finder instead
        self.neighbor_finder.fit(xgs.to_device(emb1, "cpu"))
        p2p_21 = self.neighbor_finder.kneighbors(
            xgs.to_device(emb2, "cpu"), return_distance=False
        )

        return gs.from_numpy(p2p_21.flatten())


class BaseNeighborFinder(abc.ABC):
    """Base class for a Neighbor finder.

    A simplified blueprint of ``sklearn.NearestNeighbors`` implementation.

    Parameters
    ----------
    n_neighbors : int
        Number of neighbors.
    """

    def __init__(self, n_neighbors=1):
        self.n_neighbors = n_neighbors

    @abc.abstractmethod
    def fit(self, X, y=None):
        """Store the reference points.

        Parameters
        ----------
        X : array-like, shape=[n_points_x, n_features]
            Reference points.
        y : Ignored
        """

    @abc.abstractmethod
    def kneighbors(self, X, return_distance=True):
        """Find k nearest neighbors using Sinkhorn regularization.

        Parameters
        ----------
        X : array-like, shape=[n_points_y, n_features]
            Query points.
        return_distance : bool
            Whether to return the distances.

        Returns
        -------
        distances : array-like, shape=[n_points_y, n_neighbors]
            Distances to the nearest neighbors, only present if
            ``return_distance is True``.
        indices : array-like, shape=[n_points_y, n_neighbors]
            Indices of the nearest neighbors.
        """


class SoftmaxNeighborFinder(BaseNeighborFinder, nn.Module, WhichRegistryMixins):
    """Softmax neighbor finder.

    Finds neighbors using softmax regularization.

    Parameters
    ----------
    n_neighbors : int
        Number of neighbors.
    tau : float
        Temperature parameter for softmax regularization.
    """

    _Registry = SoftmaxNeighborFinderRegistry

    def __init__(self, n_neighbors=1, tau=0.07):
        BaseNeighborFinder.__init__(self, n_neighbors=n_neighbors)
        nn.Module.__init__(self)
        self.tau = tau

    def fit(self, X, y=None):
        """Store the reference points."""
        self.X = X
        return self

    def kneighbors(self, Y, return_distance=True):
        """Find k nearest neighbors using softmax regularization."""
        P = self.forward(self.X, Y)
        indices = P.argmax(dim=-1)[:, None]
        if return_distance:
            return gs.linalg.norm(Y - P @ self.X, -1), indices
        return indices

    def forward(self, X, Y):
        """Compute the permutation matrix P as a softmax of the similarity.

        Parameters
        ----------
        X : array-like, shape=[n_points_x, n_features]
            Reference points.
        Y : array-like, shape=[n_points_y, n_features]
            Query points.

        Returns
        -------
        P : array-like, shape=[n_points_y, n_points_x]
            Permutation matrix, where each row sums to 1.
        """
        similarity = torch.mm(Y, X.T)

        P = torch.exp(
            similarity / self.tau
            - torch.logsumexp(similarity / self.tau, dim=-1, keepdim=True)
        )

        return P


class SinkhornNeighborFinder(WhichRegistryMixins):
    """Sinkhorn neighbor finder.

    Finds neighbors based on the solution of optimal transport (OT) maps
    computed with Sinkhorn regularization.

    References
    ----------
    .. [Cuturi2013] Marco Cuturi. “Sinkhorn Distances: Lightspeed Computation
        of Optimal Transport.”
        Advances in Neural Information Processing Systems (NIPS), 2013.
        http://marcocuturi.net/SI.html
    """

    _Registry = SinkhornNeighborFinderRegistry
=======
        p2p = self.neighbor_finder(emb2, emb1).flatten()

        return p2p
>>>>>>> 02210805


class SinkhornP2pFromFmConverter(P2pFromFmConverter):
    """Pointwise map from functional map using Sinkhorn filters.

    Parameters
    ----------
    neighbor_finder : SinkhornKNeighborsFinder
        Nearest neighbor finder.
    adjoint : bool
        Whether to use adjoint method.
    bijective : bool
        Whether to use bijective method. Check [VM2023]_.

    References
    ----------
    .. [PRMWO2021] Gautam Pai, Jing Ren, Simone Melzi, Peter Wonka, and Maks Ovsjanikov.
        "Fast Sinkhorn Filters: Using Matrix Scaling for Non-Rigid Shape Correspondence
        with Functional Maps." Proceedings of the IEEE/CVF Conference on Computer Vision
        and Pattern Recognition (CVPR), 2021, pp. 11956-11965.
        https://hal.science/hal-03184936/document
    """

    def __init__(
        self,
        neighbor_finder=None,
        adjoint=False,
        bijective=False,
    ):
        if neighbor_finder is None:
            neighbor_finder = NeighborFinder.from_registry(which="pot")

        super().__init__(
            neighbor_finder=neighbor_finder,
            adjoint=adjoint,
            bijective=bijective,
        )


class BaseFmFromP2pConverter(abc.ABC):
    """Functional map from pointwise map."""


class FmFromP2pConverter(BaseFmFromP2pConverter):
    """Functional map from pointwise map.

    Parameters
    ----------
    pseudo_inverse : bool
        Whether to solve using pseudo-inverse.
    """

    # TODO: add subsampling
    def __init__(self, pseudo_inverse=False):
        self.pseudo_inverse = pseudo_inverse

    def __call__(self, p2p, basis_a, basis_b):
        """Convert point to point map.

        Parameters
        ----------
        p2p : array-like, shape=[n_vertices_b]
            Pointwise map.
        basis_a : Basis,
            Basis of the source shape.
        basis_b : Basis,
            Basis of the target shape.

        Returns
        -------
        fmap_matrix : array-like, shape=[spectrum_size_b, spectrum_size_a]
            Functional map matrix.
        """
        evects1_pb = basis_a.vecs[p2p, :]

        if self.pseudo_inverse:
            return basis_b.vecs.T @ (basis_b._shape.laplacian.mass_matrix @ evects1_pb)

        return gs.from_numpy(scipy.linalg.lstsq(basis_b.vecs, evects1_pb)[0])


class FmFromP2pBijectiveConverter(BaseFmFromP2pConverter):
    """Bijective functional map from pointwise map method.

    References
    ----------
    .. [VM2023] Giulio Viganò  Simone Melzi. “Adjoint Bijective ZoomOut:
        Efficient Upsampling for Learned Linearly-Invariant Embedding.”
        The Eurographics Association, 2023. https://doi.org/10.2312/stag.20231293.
    """

    def __init__(self, pseudo_inverse=False):
        self.pseudo_inverse = pseudo_inverse

    def __call__(self, p2p, basis_a, basis_b):
        """Convert point to point map.

        Parameters
        ----------
        p2p : array-like, shape=[n_vertices_a]
            Pointwise map.
        basis_a : Basis,
            Basis of the source shape.
        basis_b : Basis,
            Basis of the target shape.

        Returns
        -------
        fmap_matrix : array-like, shape=[spectrum_size_b, spectrum_size_a]
            Functional map matrix.
        """
        evects2_pb = basis_b.vecs[p2p, :]

        if self.pseudo_inverse:
            return gs.linalg.pinv(evects2_pb) @ basis_a.vecs

        return gs.from_numpy(scipy.linalg.lstsq(evects2_pb, basis_a.vecs)[0])


class NamFromP2pConverter(BaseFmFromP2pConverter):
    """Neural Adjoint Map from pointwise map using Neural Adjoint Maps (NAMs)."""

    def __init__(self, iter_max=200, patience=10, min_delta=1e-4, device="cpu"):
        """Initialize the converter.

        Parameters
        ----------
        iter_max : int, optional
            Maximum number of iterations for training the Neural Adjoint Map.
        patience : int, optional
            Number of iterations with no improvement after which training will be stopped.
        min_delta : float, optional
            Minimum change in the loss to qualify as an improvement.
        device : str, optional
            Device to use for the Neural Adjoint Map (e.g., 'cpu' or 'cuda').
        """
        self.iter_max = iter_max
        self.device = device
        self.min_delta = min_delta
        self.patience = patience

    def __call__(self, p2p, basis_a, basis_b, optimizer=None):
        """Convert point to point map.

        Parameters
        ----------
        p2p : array-like, shape=[n_vertices_b]
            Pointwise map.
        basis_a : Basis,
            Basis of the source shape.
        basis_b : Basis,
            Basis of the target shape.
        optimizer : torch.optim.Optimizer, optional
            Optimizer for training the Neural Adjoint Map.

        Returns
        -------
        nam: NeuralAdjointMap , shape=[spectrum_size_b, spectrum_size_a]
            Neural Adjoint Map model.
        """
        evects1_pb = xgs.to_torch(basis_a.vecs[p2p, :]).to(self.device).double()
        evects2 = xgs.to_torch(basis_b.vecs).to(self.device).double()
        nam = NeuralAdjointMap(
            input_dim=basis_a.spectrum_size,
            output_dim=basis_b.spectrum_size,
            device=self.device,
        ).double()

        if optimizer is None:
            optimizer = torch.optim.Adam(nam.parameters(), lr=0.01, weight_decay=1e-5)

        best_loss = float("inf")
        wait = 0

        for _ in range(self.iter_max):
            optimizer.zero_grad()

            pred = nam(evects1_pb)

            loss = torch.nn.functional.mse_loss(pred, evects2)
            loss.backward()
            optimizer.step()

            if loss.item() < best_loss - self.min_delta:
                best_loss = loss.item()
                wait = 0
            else:
                wait += 1
            if wait >= self.patience:
                break

        return nam


class P2pFromNamConverter(BaseP2pFromFmConverter):
    """Pointwise map from Neural Adjoint Map (NAM).

    Parameters
    ----------
    neighbor_finder : NeighborFinder
        Nearest neighbor finder.
    """

    def __init__(self, neighbor_finder=None):
        if neighbor_finder is None:
            neighbor_finder = NeighborFinder(n_neighbors=1)
        if neighbor_finder.n_neighbors > 1:
            raise ValueError("Expects `n_neighors = 1`.")

        self.neighbor_finder = neighbor_finder

    def __call__(self, nam, basis_a, basis_b):
        """Convert neural adjoint map.

        Parameters
        ----------
        nam : NeuralAdjointMap, shape=[spectrum_size_b, spectrum_size_a]
            Nam model.
        basis_a : Basis,
            Basis of the source shape.
        basis_b : Basis,
            Basis of the target shape.

        Returns
        -------
        p2p : array-like, shape=[n_vertices_b]
            Pointwise map.
        """
        k2, k1 = nam.shape

        emb1 = nam(xgs.to_torch(basis_a.full_vecs[:, :k2]).to(nam.device).double())
        emb2 = xgs.to_torch(basis_b.full_vecs[:, :k1]).to(nam.device).double()

        p2p = self.neighbor_finder(emb2.detach(), emb1.detach()).flatten()
        return p2p<|MERGE_RESOLUTION|>--- conflicted
+++ resolved
@@ -10,15 +10,7 @@
 
 import geomfum.backend as xgs
 import geomfum.wrap as _wrap  # noqa (for register)
-<<<<<<< HEAD
-from geomfum._registry import (
-    SinkhornNeighborFinderRegistry,
-    SoftmaxNeighborFinderRegistry,
-    WhichRegistryMixins,
-)
-=======
 from geomfum._registry import NeighborFinderRegistry, WhichRegistryMixins
->>>>>>> 02210805
 from geomfum.neural_adjoint_map import NeuralAdjointMap
 
 
@@ -143,60 +135,9 @@
         if self.bijective:
             emb1, emb2 = emb2, emb1
 
-<<<<<<< HEAD
-        # TODO: update neighbor finder instead
-        self.neighbor_finder.fit(xgs.to_device(emb1, "cpu"))
-        p2p_21 = self.neighbor_finder.kneighbors(
-            xgs.to_device(emb2, "cpu"), return_distance=False
-        )
-
-        return gs.from_numpy(p2p_21.flatten())
-
-
-class BaseNeighborFinder(abc.ABC):
-    """Base class for a Neighbor finder.
-
-    A simplified blueprint of ``sklearn.NearestNeighbors`` implementation.
-
-    Parameters
-    ----------
-    n_neighbors : int
-        Number of neighbors.
-    """
-
-    def __init__(self, n_neighbors=1):
-        self.n_neighbors = n_neighbors
-
-    @abc.abstractmethod
-    def fit(self, X, y=None):
-        """Store the reference points.
-
-        Parameters
-        ----------
-        X : array-like, shape=[n_points_x, n_features]
-            Reference points.
-        y : Ignored
-        """
-
-    @abc.abstractmethod
-    def kneighbors(self, X, return_distance=True):
-        """Find k nearest neighbors using Sinkhorn regularization.
-
-        Parameters
-        ----------
-        X : array-like, shape=[n_points_y, n_features]
-            Query points.
-        return_distance : bool
-            Whether to return the distances.
-
-        Returns
-        -------
-        distances : array-like, shape=[n_points_y, n_neighbors]
-            Distances to the nearest neighbors, only present if
-            ``return_distance is True``.
-        indices : array-like, shape=[n_points_y, n_neighbors]
-            Indices of the nearest neighbors.
-        """
+        p2p = self.neighbor_finder(emb2, emb1).flatten()
+
+        return p2p
 
 
 class SoftmaxNeighborFinder(BaseNeighborFinder, nn.Module, WhichRegistryMixins):
@@ -255,28 +196,6 @@
         )
 
         return P
-
-
-class SinkhornNeighborFinder(WhichRegistryMixins):
-    """Sinkhorn neighbor finder.
-
-    Finds neighbors based on the solution of optimal transport (OT) maps
-    computed with Sinkhorn regularization.
-
-    References
-    ----------
-    .. [Cuturi2013] Marco Cuturi. “Sinkhorn Distances: Lightspeed Computation
-        of Optimal Transport.”
-        Advances in Neural Information Processing Systems (NIPS), 2013.
-        http://marcocuturi.net/SI.html
-    """
-
-    _Registry = SinkhornNeighborFinderRegistry
-=======
-        p2p = self.neighbor_finder(emb2, emb1).flatten()
-
-        return p2p
->>>>>>> 02210805
 
 
 class SinkhornP2pFromFmConverter(P2pFromFmConverter):
