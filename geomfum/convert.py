"""Conversion between pointwise and functional maps."""

import abc
import scipy
from sklearn.neighbors import NearestNeighbors
<<<<<<< HEAD
import numpy as np
=======
from scipy.spatial.distance import cdist
import numpy as np
from geomfum._registry import SinkhornNeighborFinderRegistry
>>>>>>> 537602a3

class BaseP2pFromFmConverter(abc.ABC):
    """Pointwise map from functional map."""

class P2pFromFmConverter(BaseP2pFromFmConverter):
    """Pointwise map from functional map.

    Parameters
    ----------
    neighbor_finder : NeighborFinder
        Nearest neighbor finder.
    adjoint : bool
        Whether to use adjoint method.
    bijective : bool
        Whether to use bijective method. Check [VM2023]_.

    References
    ----------
    .. [OCSBG2012] Maks Ovsjanikov, Mirela Ben-Chen, Justin Solomon,
        Adrian Butscher, and Leonidas Guibas.
        “Functional Maps: A Flexible Representation of Maps between
        Shapes.” ACM Transactions on Graphics 31, no. 4 (2012): 30:1-30:11.
        https://doi.org/10.1145/2185520.2185526.
    .. [VM2023] Giulio Viganò  Simone Melzi. “Adjoint Bijective ZoomOut:
        Efficient Upsampling for Learned Linearly-Invariant Embedding.”
        The Eurographics Association, 2023. https://doi.org/10.2312/stag.20231293.
    """

    def __init__(self, neighbor_finder=None, adjoint=False, bijective=False):
        if neighbor_finder is None:
            neighbor_finder = NearestNeighbors(
                n_neighbors=1, leaf_size=40, algorithm="kd_tree", n_jobs=1
            )
        if neighbor_finder.n_neighbors > 1:
            raise ValueError("Expects `n_neighors = 1`.")

        self.neighbor_finder = neighbor_finder
        self.adjoint = adjoint
        self.bijective = bijective

    def __call__(self, fmap_matrix_12, basis_a, basis_b):
        """Convert functional map.

        Parameters
        ----------
        fmap_matrix : array-like, shape=[spectrum_size_b, spectrum_size_a]
            Functional map matrix.

        Returns
        -------
        p2p : array-like, shape=[{n_vertices_b, n_vertices_a}]
            Pointwise map. ``bijective`` controls shape.
        """
        k2, k1 = fmap_matrix_12.shape

        if self.adjoint:
            emb1 = basis_a.full_vecs[:, :k1]
            emb2 = basis_b.full_vecs[:, :k2] @ fmap_matrix_12

        else:
            emb1 = basis_a.full_vecs[:, :k1] @ fmap_matrix_12.T
            emb2 = basis_b.full_vecs[:, :k2]

        if self.bijective:
            emb1, emb2 = emb2, emb1

        self.neighbor_finder.fit(emb1)
        _, p2p_21 = self.neighbor_finder.kneighbors(emb2)

    
        return p2p_21[:, 0]
    
    
class BaseSinkhornNeighborFinder(abc.ABC):
    """Base class for a synkhorn Neighbor finder to find Neighbors based on the solution of OT maps computed with Sinkhorn regularization.
    
    References
    ----------
    .. [Cuturi2013] Marco Cuturi. “Sinkhorn Distances: Lightspeed Computation of Optimal Transport.”
    Advances in Neural Information Processing Systems (NIPS), 2013.
    http://marcocuturi.net/SI.html

<<<<<<< HEAD
class BijectiveP2pFromFmConverter(BaseP2pFromFmConverter):
 
    """ Bijective pointwise maps from functional maps.
    
    Parameters
    ----------
    neighbor_finder : NeighborFinder
        Nearest neighbor finder.
    adjoint : bool
        Whether to use adjoint method.

    References
    ----------
    .. [RMOW2023] Jing Ren, Simone Melzi, Maks Ovsjanikov, Peter Wonka.
        "MapTree: Recovering Multiple Solutions in the Space of Maps."
        ACM Transactions on Graphics 42, no. 4 (2023): 1-15.
    """

    def __init__(self, neighbor_finder=None, adjoint=False):
        if neighbor_finder is None:
            neighbor_finder = NearestNeighbors(
                n_neighbors=1, leaf_size=40, algorithm="kd_tree", n_jobs=1
            )
        if neighbor_finder.n_neighbors > 1:
            raise ValueError("Expects `n_neighors = 1`.")

        self.neighbor_finder = neighbor_finder
        self.adjoint = adjoint

    def __call__(self, fmap_matrix_ab, fmap_matrix_ba, basis_a, basis_b):
        """Convert functional map.

        Parameters
        ----------
        fmap_matrix : array-like, shape=[spectrum_size_b, spectrum_size_a]
            Functional map matrix.

        Returns
        -------
        p2p : array-like, shape=[{n_vertices_b, n_vertices_a}]
            Pointwise map. ``bijective`` controls shape.
        """
        k2, k1 = fmap_matrix_ab.shape
        
        emb1=[]
        emb2=[]

        if self.adjoint:
            emb1.append( basis_a.full_vecs[:, :k1] )
            emb2.append( basis_b.full_vecs[:, :k2] @ fmap_matrix_ab )
            
            emb1.append( basis_a.full_vecs[:, :k1] @ fmap_matrix_ba )
            emb2.append( basis_b.full_vecs[:, :k2] )

        else:
            emb1.append( basis_a.full_vecs[:, :k1] @ fmap_matrix_ba.T )
            emb2.append( basis_b.full_vecs[:, :k2] )
            
            emb1.append( basis_a.full_vecs[:, :k1] )
            emb2.append( basis_b.full_vecs[:, :k2] @ fmap_matrix_ab.T )
        
        emb1= np.concatenate(emb1, axis=1)
        emb2= np.concatenate(emb2, axis=1)
        
        self.neighbor_finder.fit(emb1)
        _, p2p_21 = self.neighbor_finder.kneighbors(emb2)

        emb1, emb2 = emb2, emb1

        self.neighbor_finder.fit(emb1)
        _, p2p_12 = self.neighbor_finder.kneighbors(emb2)
        
        return p2p_21[:, 0], p2p_12[:, 0]


class DiscreteOptimizationP2pFromFmConverter(BaseP2pFromFmConverter):
    """Discrete optimization pointwise map from functional map.

    Parameters
    ----------
    neighbor_finder : NeighborFinder
        Nearest neighbor finder.
    energies : list of str
        Energies to use. Options are 'ortho', 'adjoint', 'conformal', and 'descriptors'.
        
    References
    ----------
    .. [RMWO2021] Jing Ren, Simone Melzi, Peter Wonka, Maks Ovsjanikov.
        “Discrete Optimization for Shape Matching.” Eurographics Symposium
        on Geometry Processing 2021, K. Crane and J. Digne (Guest Editors),
        Volume 40 (2021), Number 5. 
    """

    def __init__(self, neighbor_finder=None, energies=['ortho','adjoint','conformal','descriptors']):
        if neighbor_finder is None:
            neighbor_finder = NearestNeighbors(
                n_neighbors=1, leaf_size=40, algorithm="kd_tree", n_jobs=1
            )
        if neighbor_finder.n_neighbors > 1:
            raise ValueError("Expects `n_neighors = 1`.")

        self.neighbor_finder = neighbor_finder
        self.energies = energies
        
    def __call__(self, fmap_matrix_12, fmap_matrix_21, basis_a, basis_b, descr_a, descr_b):
        """Convert functional map.

        Parameters
        ----------
        fmap_matrix : array-like, shape=[spectrum_size_b, spectrum_size_a]
            Functional map matrix.

        Returns
        -------
        p2p : array-like, shape=[{n_vertices_b, n_vertices_a}]
            Pointwise map. ``bijective`` controls shape.
        """
        k2, k1 = fmap_matrix_12.shape        

        emb1 = []
        emb2 = []

        if  'ortho' in self.energies:
            emb1.append(basis_a.full_vecs[:, :k1] @ fmap_matrix_12.T)
            emb2.append(basis_b.full_vecs[:, :k2])
        if 'adjoint' in self.energies:
            emb1.append(basis_a.full_vecs[:, :k1])
            emb2.append(basis_b.full_vecs[:, :k2] @ fmap_matrix_12)
        if 'conformal' in self.energies:
            emb1.append(basis_a.full_vecs[:, :k1] @ (basis_a.full_vals[:k1][:, None] * fmap_matrix_12.T))
            emb2.append(basis_b.full_vecs[:, :k2])
        if 'descriptors' in self.energies:
            emb1.append(basis_a.full_vecs[:, :k1] @ basis_a.project(descr_a).T)
            emb2.append(basis_b.full_vecs[:, :k2] @ basis_b.project(descr_b).T)
        if 'bijective' in self.energies:
            emb1.append(basis_a.full_vecs[:, :k1] @ fmap_matrix_21)
            emb2.append(basis_b.full_vecs[:, :k2])
        
        emb1 = np.concatenate(emb1, axis=1)
        emb2 = np.concatenate(emb1, axis=1)
        
    
        self.neighbor_finder.fit(emb1)
        _, p2p_21 = self.neighbor_finder.kneighbors(emb2)


        emb1, emb2 = emb2, emb1

        self.neighbor_finder.fit(emb1)
        _, p2p_12 = self.neighbor_finder.kneighbors(emb2)
        
        return p2p_21[:, 0], p2p_12[:, 0]

class SmoothP2pFromFmConverter(BaseP2pFromFmConverter):
    """Smooth pointwise map from functional map.

    Parameters
    ----------
    neighbor_finder : NeighborFinder
        Nearest neighbor finder.

    References
    ----------
    .. [MRSO2022] R. Magnet, J. Ren, O. Sorkine-Hornung, and M. Ovsjanikov.
        "Smooth NonRigid Shape Matching via Effective Dirichlet Energy Optimization."
        In 2022 International Conference on 3D Vision (3DV).
    """

    def __init__(self, neighbor_finder=None, adjoint=False):
        if neighbor_finder is None:
            neighbor_finder = NearestNeighbors(
                n_neighbors=1, leaf_size=40, algorithm="kd_tree", n_jobs=1
            )
        if neighbor_finder.n_neighbors > 1:
            raise ValueError("Expects `n_neighors = 1`.")

        self.neighbor_finder = neighbor_finder
        self.adjoint = adjoint
    def __call__(self, fmap_matrix12, fmap_matrix21, displ21, displ12 , mesh_a,mesh_b):
        """Convert functional map.

        Parameters
        ----------
        fmap_matrix : array-like, shape=[spectrum_size_b, spectrum_size_a]
            Functional map matrix.

        Returns
        -------
        p2p : array-like, shape=[{n_vertices_b, n_vertices_a}]
            Pointwise map. ``bijective`` controls shape.
        """
        vert_a = mesh_a.vertices
        vert_b = mesh_b.vertices
        basis_a = mesh_a.basis
        basis_b = mesh_b.basis
        
        k2, k1 = fmap_matrix12.shape 
        emb1=[]
        emb2=[]

        if self.adjoint:
            emb1.append( basis_a.full_vecs[:, :k1] )
            emb2.append( basis_b.full_vecs[:, :k2] @ fmap_matrix12 )
            
            emb1.append( basis_a.full_vecs[:, :k1] @ fmap_matrix21 )
            emb2.append( basis_b.full_vecs[:, :k2] )

        else:
            emb1.append( basis_a.full_vecs[:, :k1] @ fmap_matrix12.T )
            emb2.append( basis_b.full_vecs[:, :k2] )
            
            emb1.append( basis_a.full_vecs[:, :k1] )
            emb2.append( basis_b.full_vecs[:, :k2] @ fmap_matrix12.T )
            
            
        emb1.append(vert_a)
        emb2.append(vert_b+displ21)
        
        emb1.append(vert_a+displ12)
        emb2.append(vert_b)
                    
        emb1 = np.concatenate(emb1, axis=1)
        emb2 = np.concatenate(emb2, axis=1)
        
        self.neighbor_finder.fit(emb1)
        _, p2p_21 = self.neighbor_finder.kneighbors(emb2)

        emb1, emb2 = emb2, emb1

        self.neighbor_finder.fit(emb1)
        _, p2p_12 = self.neighbor_finder.kneighbors(emb2)
        
        return p2p_21[:, 0], p2p_12[:, 0]

=======
    Parameters
    ----------
    n_neighbors : int
        Number of neighbors.
    epsilon : float
        Regularization parameter for Sinkhorn algorithm.
    max_iter : int
        Maximum number of iterations for Sinkhorn algorithm.
    """
    @abc.abstractmethod
    def fit(self, X):
        """Store the reference points.
        
        Parameters
        ----------
        X : array-like, shape=[n_points_x, n_features]
            Reference points.
        """
        pass
    @abc.abstractmethod
    def kneighbors(self, Y):
        """Find k nearest neighbors using Sinkhorn regularization.
        
        Parameters
        ----------
        Y : array-like, shape=[n_points_y, n_features]
            Query points.
            
        Returns
        -------
        distances : array-like, shape=[n_points_y, n_neighbors]
            Distances to the nearest neighbors.
        indices : array-like, shape=[n_points_y, n_neighbors]
            Indices of the nearest neighbors.
        """
        pass
    
    
class SinkhornNeighborFinder(abc.ABC):
    
    _Registry = SinkhornNeighborFinderRegistry
    
    
class SinkhornP2pFromFmConverter(P2pFromFmConverter):
    """Pointwise map from functional map using Sinkhorn filters.

    Parameters
    ----------
    adjoint : bool
        Whether to use adjoint method.
    bijective : bool
        Whether to use bijective method. Check [VM2023]_.
    epsilon : float
        Regularization parameter for Sinkhorn algorithm.
    max_iter : int
        Maximum number of iterations for Sinkhorn algorithm.
    epsilon0 : float
        Initial regularization parameter for epsilon scaling.
    tau : float
        Threshold for numerical stability in log-domain calculations.
        
    References
    ----------
    .. [PRMWO2021] Gautam Pai, Jing Ren, Simone Melzi, Peter Wonka, and Maks Ovsjanikov.
        "Fast Sinkhorn Filters: Using Matrix Scaling for Non-Rigid Shape Correspondence
        with Functional Maps." Proceedings of the IEEE/CVF Conference on Computer Vision
        and Pattern Recognition (CVPR), 2021, pp. 11956-11965.
        https://hal.science/hal-03184936/document
    """
>>>>>>> 537602a3

    def __init__(self, sinkhorn_neigbour_finder=None, adjoint=False, bijective=False):
        
        neighbor_finder = sinkhorn_neigbour_finder
        super().__init__(neighbor_finder, adjoint, bijective)
        
        
class BaseFmFromP2pConverter(abc.ABC):
    """Functional map from pointwise map."""


class FmFromP2pConverter(BaseFmFromP2pConverter):
    """Functional map from pointwise map.

    Parameters
    ----------
    pseudo_inverse : bool
        Whether to solve using pseudo-inverse.
    """

    # TODO: add subsampling
    def __init__(self, pseudo_inverse=False):
        self.pseudo_inverse = pseudo_inverse

    def __call__(self, p2p, basis_a, basis_b):
        """Convert point to point map.

        Parameters
        ----------
        p2p : array-like, shape=[n_vertices_b]
            Poinwise map.

        Returns
        -------
        fmap_matrix : array-like, shape=[spectrum_size_b, spectrum_size_a]
            Functional map matrix.
        """
        evects1_pb = basis_a.vecs[p2p, :]

        if self.pseudo_inverse:
            return basis_b.vecs.T @ (basis_b._shape.laplacian.mass_matrix @ evects1_pb)

        return scipy.linalg.lstsq(basis_b.vecs, evects1_pb)[0]


class FmFromP2pBijectiveConverter(BaseFmFromP2pConverter):
    """Bijective functional map from pointwise map method.

    References
    ----------
    .. [VM2023] Giulio Viganò  Simone Melzi. “Adjoint Bijective ZoomOut:
        Efficient Upsampling for Learned Linearly-Invariant Embedding.”
        The Eurographics Association, 2023. https://doi.org/10.2312/stag.20231293.
    """

    def __call__(self, p2p, basis_a, basis_b):
        """Convert point to point map.

        Parameters
        ----------
        p2p : array-like, shape=[n_vertices_a]
            Pointwise map.

        Returns
        -------
        fmap_matrix : array-like, shape=[spectrum_size_b, spectrum_size_a]
            Functional map matrix.
        """
        evects2_pb = basis_b.vecs[p2p, :]
        return scipy.linalg.lstsq(evects2_pb, basis_a.vecs)[0]



class BaseDisplacementFromP2pConverter(abc.ABC):
    """Base class to obtain a displacement from a permutations map."""
    

class DisplacementFromP2pConverter(BaseDisplacementFromP2pConverter):
    """Displacement from pointwise map.

    Parameters
    ----------
    neighbor_finder : NeighborFinder
        Nearest neighbor finder.
    """
    def __init__(self):
        pass
        
    def __call__(self, p2p, mesh_a, mesh_b):
        """Convert pointwise map to displacement.    
    
        Parameters
        ----------
        p2p : array-like, shape=[n_vertices_a]
            Pointwise map.

        Returns
        -------
        disp : array-like, shape=[n_vertices_a, 3]
            Functional map matrix.
        """
        
        return  mesh_a.vertices[p2p]-mesh_b.vertices

class DirichletDisplacementFromP2pConverter(BaseDisplacementFromP2pConverter):
    """Displacement from pointwise map.

    Parameters
    ----------
    neighbor_finder : NeighborFinder
        Nearest neighbor finder.
        
    References
    ----------
    .. [MRSO2022] R. Magnet, J. Ren, O. Sorkine-Hornung, and M. Ovsjanikov.
        "Smooth NonRigid Shape Matching via Effective Dirichlet Energy Optimization."
        In 2022 International Conference on 3D Vision (3DV).
    """
    
    def __init__(self, weight=1e3):
        self.weight = weight
    def __call__(self, p2p, mesh_a, mesh_b, stiffness_matrix_b, mass_matrix_b):
        """Convert pointwise map to displacement.    
    
        Parameters
        ----------
        p2p : array-like, shape=[n_vertices_a]
            Pointwise map.
        mesh_a : Mesh
            Mesh A.
        mesh_b : Mesh
            Mesh B.
        stiffness_matrix_a : array-like, shape=[n_vertices_a, n_vertices_a]
            Stiffness matrix of mesh A.
        mass_matrix_a : array-like, shape=[n_vertices_a, n_vertices_a]
            Mass matrix of mesh A.

        Returns
        -------
        disp : array-like, shape=[n_vertices_a, 3]
            Functional map matrix.
        """
        
        target = scipy.sparse.linalg.spsolve(stiffness_matrix_b + self.weight *mass_matrix_b, mass_matrix_b @ mesh_a.vertices[p2p])
        
        return target - mesh_b.vertices<|MERGE_RESOLUTION|>--- conflicted
+++ resolved
@@ -3,13 +3,8 @@
 import abc
 import scipy
 from sklearn.neighbors import NearestNeighbors
-<<<<<<< HEAD
-import numpy as np
-=======
-from scipy.spatial.distance import cdist
 import numpy as np
 from geomfum._registry import SinkhornNeighborFinderRegistry
->>>>>>> 537602a3
 
 class BaseP2pFromFmConverter(abc.ABC):
     """Pointwise map from functional map."""
@@ -82,17 +77,6 @@
     
         return p2p_21[:, 0]
     
-    
-class BaseSinkhornNeighborFinder(abc.ABC):
-    """Base class for a synkhorn Neighbor finder to find Neighbors based on the solution of OT maps computed with Sinkhorn regularization.
-    
-    References
-    ----------
-    .. [Cuturi2013] Marco Cuturi. “Sinkhorn Distances: Lightspeed Computation of Optimal Transport.”
-    Advances in Neural Information Processing Systems (NIPS), 2013.
-    http://marcocuturi.net/SI.html
-
-<<<<<<< HEAD
 class BijectiveP2pFromFmConverter(BaseP2pFromFmConverter):
  
     """ Bijective pointwise maps from functional maps.
@@ -327,7 +311,17 @@
         
         return p2p_21[:, 0], p2p_12[:, 0]
 
-=======
+
+class BaseSinkhornNeighborFinder(abc.ABC):
+    """Base class for a synkhorn Neighbor finder to find Neighbors based on the solution of OT maps computed with Sinkhorn regularization.
+    
+    References
+    ----------
+    .. [Cuturi2013] Marco Cuturi. “Sinkhorn Distances: Lightspeed Computation of Optimal Transport.”
+    Advances in Neural Information Processing Systems (NIPS), 2013.
+    http://marcocuturi.net/SI.html
+
+
     Parameters
     ----------
     n_neighbors : int
@@ -397,7 +391,6 @@
         and Pattern Recognition (CVPR), 2021, pp. 11956-11965.
         https://hal.science/hal-03184936/document
     """
->>>>>>> 537602a3
 
     def __init__(self, sinkhorn_neigbour_finder=None, adjoint=False, bijective=False):
         
