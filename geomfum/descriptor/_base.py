import abc

import geomstats.backend as gs

import geomfum.backend as xgs
import geomfum.linalg as la


class Descriptor(abc.ABC):
    pass


class SpectralDescriptor(Descriptor, abc.ABC):
    """Spectral descriptor.

    Parameters
    ----------
    spectral_filter : SpectralFilter
        Spectral filter.
    domain : callable or array-like, shape=[n_domain]
        Method to compute domain points (``f(basis, n_domain)``) or
        domain points.
    sigma : float
        Standard deviation for the Gaussian.
    scale : bool
        Whether to scale weights to sum to one.
    landmarks : bool
        Whether to compute landmarks based descriptors.
    k: int, optional
        Number of eigenvalues and eigenvectors to use. If None, basis.use_k is used.
    """

    def __init__(
        self,
        spectral_filter=None,
        domain=None,
        sigma=1,
        scale=True,
        landmarks=False,
        k=None,
    ):
        super().__init__()
        self.domain = domain
        self.sigma = sigma
        self.scale = scale
        self.landmarks = landmarks
        self.k = k
        self.spectral_filter = spectral_filter
<<<<<<< HEAD
=======
        self.k = k
>>>>>>> be888d75

    def __call__(self, shape):
        """Compute descriptor.

        Parameters
        ----------
        shape : Shape.
            Shape.
        """
        if self.k is not None:
            if shape.basis.spectrum_size != self.k:
                shape.basis.use_k = self.k
<<<<<<< HEAD

=======
>>>>>>> be888d75
        vals = shape.basis.vals
        vecs = shape.basis.vecs

        domain, sigma = (
            self.domain(shape) if callable(self.domain) else (self.domain, self.sigma)
        )

        coefs = self.spectral_filter(vals, domain, sigma)

        if self.landmarks:
            if not hasattr(shape, "landmark_indices") or shape.landmark_indices is None:
                raise AttributeError(
                    f"Shape must have 'landmark_indices' set for {self.__class__.__name__}."
                )
            return self._compute_landmark_descriptor(
                coefs, vecs, shape.landmark_indices
            )
        else:
            return self._compute_descriptor(coefs, vecs)

    def _compute_descriptor(self, coefs, vecs):
        """Compute descriptors from coefficients and eigenvectors.

        Parameters
        ----------
        coefs : array-like, shape=[n_domain, n_eigen]
            Coefficients.
        vecs : array-like, shape=[n_vertices, n_eigen]
            Eigenvectors.

        Returns
        -------
        descriptors : array-like, shape=[n_domain, n_vertices]
        """
        vecs_term = xgs.square(vecs)
        if self.scale:
            coefs = la.scale_to_unit_sum(coefs)
        return gs.einsum("...j,ij->...i", coefs, vecs_term)

    def _compute_landmark_descriptor(self, coefs, vecs, landmarks):
        """Compute descriptor with landmarks.

        Parameters
        ----------
        coefs : array-like, shape=[n_domain, n_eigen]
            Coefficients.
        vecs : array-like, shape=[n_vertices, n_eigen]
            Eigenvectors.
        landmarks : array-like, shape=[n_landmarks]
            Landmark indices.

        Returns
        -------
        descriptor : array-like, shape=[n_landmarks * n_domain, n_vertices]
            Descriptor values.
        """
        # weighted_evects: (n_domain, n_landmarks, n_eigen)
        weighted_evects = vecs[None, landmarks, :] * coefs[:, None, :]

        # result: (n_landmarks, n_domain, n_vertices)
        descriptor = gs.einsum("tpk,nk->ptn", weighted_evects, vecs)

        if self.scale:
            inv_scaling = coefs.sum(1)  # (n_domain,)
            descriptor = (1 / inv_scaling)[None, :, None] * descriptor

        # reshape to (n_landmarks * n_domain, n_vertices)
        return gs.reshape(
            descriptor,
            (descriptor.shape[0] * descriptor.shape[1], vecs.shape[0]),
        )


class DistanceFromLandmarksDescriptor(Descriptor):
    """Distance from landmarks descriptor. A descriptor that returns the distance from landmarks as a function on the shape."""

    def __call__(self, shape):
        """Compute descriptor.

        Parameters
        ----------
        shape : Shape.
            Shape.

        Returns
        -------
        descriptor : array-like, shape=[n_landmarks]
            Descriptor values.
        """
        if not hasattr(shape, "landmark_indices"):
            raise AttributeError(
                "shape object does not have 'landmark_indices' attribute"
            )

        if shape.metric is None:
            raise ValueError("shape is not equipped with metric")
        distances_list = shape.metric.dist_from_source(shape.landmark_indices)[0]
        distances = gs.stack(distances_list)
        return distances<|MERGE_RESOLUTION|>--- conflicted
+++ resolved
@@ -46,10 +46,7 @@
         self.landmarks = landmarks
         self.k = k
         self.spectral_filter = spectral_filter
-<<<<<<< HEAD
-=======
         self.k = k
->>>>>>> be888d75
 
     def __call__(self, shape):
         """Compute descriptor.
@@ -62,10 +59,6 @@
         if self.k is not None:
             if shape.basis.spectrum_size != self.k:
                 shape.basis.use_k = self.k
-<<<<<<< HEAD
-
-=======
->>>>>>> be888d75
         vals = shape.basis.vals
         vecs = shape.basis.vecs
 
