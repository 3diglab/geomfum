from geomfum._registry import (
    register_face_divergence_operator,
    register_face_orientation_operator,
    register_face_valued_gradient,
    register_feature_extractor,
    register_heat_distance_metric,
    register_heat_kernel_signature,
    register_hierarchical_mesh,
    register_landmark_heat_kernel_signature,
    register_landmark_wave_kernel_signature,
    register_laplacian_finder,
    register_mesh_plotter,
<<<<<<< HEAD
    register_point_cloud_plotter,
=======
    register_neighbor_finder,
>>>>>>> 1000eb0f
    register_poisson_sampler,
    register_wave_kernel_signature,
)
from geomfum._utils import has_package

register_laplacian_finder(
    True,
    "pyfm",
    "PyfmMeshLaplacianFinder",
    requires="pyFM",
    as_default=not has_package("robust_laplacian"),
)

register_laplacian_finder(
    True,
    "robust",
    "RobustMeshLaplacianFinder",
    requires="robust_laplacian",
    as_default=has_package("robust_laplacian"),
)

register_laplacian_finder(True, "igl", "IglMeshLaplacianFinder", requires="igl")

register_laplacian_finder(
    True, "geopext", "GeopextMeshLaplacianFinder", requires="geopext"
)

register_laplacian_finder(
    False, "robust", "RobustPointCloudLaplacianFinder", requires="robust_laplacian"
)

register_heat_kernel_signature(
    "pyfm", "PyfmHeatKernelSignature", requires="pyFM", as_default=True
)

register_landmark_heat_kernel_signature(
    "pyfm", "PyfmLandmarkHeatKernelSignature", requires="pyFM", as_default=True
)

register_landmark_wave_kernel_signature(
    "pyfm", "PyfmLandmarkWaveKernelSignature", requires="pyFM", as_default=True
)

register_wave_kernel_signature(
    "pyfm", "PyfmWaveKernelSignature", requires="pyFM", as_default=True
)

register_face_valued_gradient(
    "pyfm", "PyfmFaceValuedGradient", requires="pyFM", as_default=True
)

register_face_divergence_operator(
    "pyfm", "PyfmFaceDivergenceOperator", requires="pyFM", as_default=True
)

register_face_orientation_operator(
    "pyfm", "PyFmFaceOrientationOperator", requires="pyFM", as_default=True
)

register_hierarchical_mesh(
    "pyrmt", "PyrmtHierarchicalMesh", requires="PyRMT", as_default=True
)

register_poisson_sampler(
    "pymeshlab", "PymeshlabPoissonSampler", requires="pymeshlab", as_default=True
)

register_mesh_plotter("plotly", "PlotlyMeshPlotter", requires="plotly", as_default=True)

register_mesh_plotter("pyvista", "PvMeshPlotter", requires="pyvista", as_default=False)

register_mesh_plotter(
    "polyscope", "PsMeshPlotter", requires="polyscope", as_default=False
)

register_point_cloud_plotter(
    "plotly", "PlotlyPointCloudPlotter", requires="plotly", as_default=True
)

register_point_cloud_plotter(
    "pyvista", "PvPointCloudPlotter", requires="pyvista", as_default=False
)

register_point_cloud_plotter(
    "polyscope", "PsPointCloudPlotter", requires="polyscope", as_default=False
)


register_feature_extractor(
    "pointnet", "PointnetFeatureExtractor", requires="torch", as_default=False
)

register_feature_extractor(
    "diffusionnet", "DiffusionnetFeatureExtractor", requires="torch", as_default=True
)

register_feature_extractor(
    "transformer",
    "TransformerFeatureExtractor",
    requires="torch",
    as_default=False,
)

register_neighbor_finder(
    "pot", "PotSinkhornNeighborFinder", requires="ot", as_default=True
)
register_heat_distance_metric(
    True, "pp3d", "Pp3dMeshHeatDistanceMetric", requires="potpourri3d", as_default=True
)

register_heat_distance_metric(
    False,
    "pp3d",
    "Pp3dPointSetHeatDistanceMetric",
    requires="potpourri3d",
    as_default=True,
)<|MERGE_RESOLUTION|>--- conflicted
+++ resolved
@@ -10,11 +10,8 @@
     register_landmark_wave_kernel_signature,
     register_laplacian_finder,
     register_mesh_plotter,
-<<<<<<< HEAD
+    register_neighbor_finder,
     register_point_cloud_plotter,
-=======
-    register_neighbor_finder,
->>>>>>> 1000eb0f
     register_poisson_sampler,
     register_wave_kernel_signature,
 )
@@ -121,6 +118,8 @@
 register_neighbor_finder(
     "pot", "PotSinkhornNeighborFinder", requires="ot", as_default=True
 )
+
+
 register_heat_distance_metric(
     True, "pp3d", "Pp3dMeshHeatDistanceMetric", requires="potpourri3d", as_default=True
 )
