--- conflicted
+++ resolved
@@ -2,10 +2,6 @@
     register_face_divergence_operator,
     register_face_orientation_operator,
     register_face_valued_gradient,
-<<<<<<< HEAD
-    register_farthest_point_sampler,
-=======
->>>>>>> 4ed840dc
     register_feature_extractor,
     register_heat_distance_metric,
     register_heat_kernel_signature,
