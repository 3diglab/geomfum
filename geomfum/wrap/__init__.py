from geomfum._registry import (
    register_face_divergence_operator,
    register_face_orientation_operator,
    register_face_valued_gradient,
    register_farthest_point_sampler,
    register_heat_distance_metric,
    register_heat_kernel_signature,
    register_hierarchical_mesh,
    register_laplacian_finder,
    register_mesh_plotter,
    register_poisson_sampler,
    register_wave_kernel_signature,
    register_sinkhorn_neighbor_finder,
)
from geomfum._utils import has_package

register_laplacian_finder(
    True,
    "pyfm",
    "PyfmMeshLaplacianFinder",
    requires="pyFM",
    as_default=not has_package("robust_laplacian"),
)

register_laplacian_finder(
    True,
    "robust",
    "RobustMeshLaplacianFinder",
    requires="robust_laplacian",
    as_default=has_package("robust_laplacian"),
)

register_laplacian_finder(True, "igl", "IglMeshLaplacianFinder", requires="igl")

register_laplacian_finder(
    True, "geopext", "GeopextMeshLaplacianFinder", requires="geopext"
)

register_laplacian_finder(
    False, "robust", "RobustPointCloudLaplacianFinder", requires="robust_laplacian"
)

register_heat_kernel_signature(
    "pyfm", "PyfmHeatKernelSignature", requires="pyFM", as_default=True
)
register_wave_kernel_signature(
    "pyfm", "PyfmWaveKernelSignature", requires="pyFM", as_default=True
)

register_face_valued_gradient(
    "pyfm", "PyfmFaceValuedGradient", requires="pyFM", as_default=True
)

register_face_divergence_operator(
    "pyfm", "PyfmFaceDivergenceOperator", requires="pyFM", as_default=True
)

register_face_orientation_operator(
    "pyfm", "PyFmFaceOrientationOperator", requires="pyFM", as_default=True
)

register_hierarchical_mesh(
    "pyrmt", "PyrmtHierarchicalMesh", requires="PyRMT", as_default=True
)

register_poisson_sampler(
    "pymeshlab", "PymeshlabPoissonSampler", requires="pymeshlab", as_default=True
)

register_farthest_point_sampler(
    "pyfm", "PyfmEuclideanFarthestVertexSampler", requires="pyFM", as_default=True
)

register_mesh_plotter("plotly", "PlotlyMeshPlotter", requires="plotly", as_default=True)

register_mesh_plotter("pyvista", "PvMeshPlotter", requires="pyvista", as_default=False)

register_mesh_plotter(
    "polyscope", "PsMeshPlotter", requires="polyscope", as_default=False
)

<<<<<<< HEAD
register_sinkhorn_neighbor_finder(
    "pot", "PotSinkhornNeighborFinder", requires="ot", as_default=True
=======
register_heat_distance_metric(
    "pp3d", "Pp3dHeatDistanceMetric", requires="potpourri3d", as_default=True
>>>>>>> 3137febb
)<|MERGE_RESOLUTION|>--- conflicted
+++ resolved
@@ -79,11 +79,9 @@
     "polyscope", "PsMeshPlotter", requires="polyscope", as_default=False
 )
 
-<<<<<<< HEAD
 register_sinkhorn_neighbor_finder(
     "pot", "PotSinkhornNeighborFinder", requires="ot", as_default=True
-=======
+)
 register_heat_distance_metric(
     "pp3d", "Pp3dHeatDistanceMetric", requires="potpourri3d", as_default=True
->>>>>>> 3137febb
 )