"""Definition of triangle mesh."""

import geomstats.backend as gs

import geomfum.backend as xgs
from geomfum.io import load_mesh
from geomfum.metric.mesh import HeatDistanceMetric
from geomfum.operator import (
    FaceDivergenceOperator,
    FaceOrientationOperator,
    FaceValuedGradient,
)

from ._base import Shape


class TriangleMesh(Shape):
    """Triangle mesh.

    Parameters
    ----------
    vertices : array-like, shape=[n_vertices, 3]
        Vertices of the mesh.
    faces : array-like, shape=[n_faces, 3]
        Faces of the mesh.
    """

    def __init__(self, vertices, faces,):
        super().__init__(is_mesh=True)
        self.vertices = gs.asarray(vertices)
        self.faces = gs.asarray(faces)


        self._edges = None
        self._face_normals = None
        self._face_areas = None
        self._face_area_vectors = None

        self._vertex_areas = None
        self._vertex_normals = None
        self._vertex_tangent_frames = None
        self._edge_tangent_vectors = None
        self._gradient_matrix = None
        self._dist_matrix = None
        self.metric = None
    

        self._at_init()

    def _at_init(self):
        self.equip_with_operator(
            "face_valued_gradient", FaceValuedGradient.from_registry
        )
        self.equip_with_operator(
            "face_divergence", FaceDivergenceOperator.from_registry
        )
        self.equip_with_operator(
            "face_orientation_operator", FaceOrientationOperator.from_registry
        )

    @classmethod
    def from_file(cls, filename,):
        """Instantiate given a file.

        Parameters
        ----------
        filename : str
            Path to the mesh file.     

        Returns
        -------
        mesh : TriangleMesh
            A triangle mesh.
        """
        vertices, faces = load_mesh(filename)
        return cls(vertices, faces)

    @property
    def n_vertices(self):
        """Number of vertices.

        Returns
        -------
        n_vertices : int
        """
        return self.vertices.shape[0]

    @property
    def n_faces(self):
        """Number of faces.

        Returns
        -------
        n_faces : int
        """
        return self.faces.shape[0]
    
    @property
    def edges(self):
        """Edges of the mesh.

        Returns
        -------
        edges : array-like, shape=[n_edges, 2]
        """
        if self._edges is None:
            vind012 = gs.concatenate(
                [self.faces[:, 0], self.faces[:, 1], self.faces[:, 2]]
            )
            vind120 = gs.concatenate(
                [self.faces[:, 1], self.faces[:, 2], self.faces[:, 0]]
            )
            edges = gs.stack(
                [
                    gs.concatenate([vind012, vind120]),
                    gs.concatenate([vind120, vind012]),
                ],
                axis=-1,
            )
            edges = gs.unique(edges, axis=0)
            self._edges = edges[edges[:, 1] > edges[:, 0]]

        return self._edges

    @property
    def face_vertex_coords(self):
        """Extract vertex coordinates corresponding to each face.

        Returns
        -------
        vertices : array-like, shape=[{n_faces}, n_per_face_vertex, 3]
            Coordinates of the ith vertex of that face.
        """
        return gs.stack(
            [
                self.vertices[self.faces[:, 0]],
                self.vertices[self.faces[:, 1]],
                self.vertices[self.faces[:, 2]],
            ],
            axis=-2,
        )

    @property
    def face_area_vectors(self):
        """Compute face area vectors of a triangular mesh. The face area vector is the vector normal to the face, with a length equal to the area of the face.

        Returns
        -------
        area_vectors : array-like, shape=[n_faces, 3]
            Per-face area vectors.
        """
        if self._face_area_vectors is None:
            face_vertex_coords = self.face_vertex_coords
            self._face_area_vectors = gs.cross(
                face_vertex_coords[:, 1, :] - face_vertex_coords[:, 0, :],
                face_vertex_coords[:, 2, :] - face_vertex_coords[:, 0, :],
            )

        return self._face_area_vectors

    @property
    def face_normals(self):
        """Compute face normals of a triangular mesh.

        Returns
        -------
        normals : array-like, shape=[n_faces, 3]
            Per-face normals.
        """
        if self._face_normals is None:
            face_vertex_coords = self.face_vertex_coords
            self._face_normals = gs.cross(
                face_vertex_coords[:, 1, :] - face_vertex_coords[:, 0, :],
                face_vertex_coords[:, 2, :] - face_vertex_coords[:, 0, :],
            )
            self._face_normals /= gs.linalg.norm(
                self._face_normals, axis=1, keepdims=True
            )

        return self._face_normals

    @property
    def vertex_normals(self):
        """Compute vertex normals of a triangular mesh.

        Returns
        -------
        normals : array-like, shape=[n_vertices, 3]
            Normalized per-vertex normals.
        """
        if self._vertex_normals is None:
            vind012 = np.concatenate(
                [self.faces[:, 0], self.faces[:, 1], self.faces[:, 2]]
            )
            zeros = np.zeros(len(vind012))

            normals_repeated = np.vstack([self.face_normals] * 3)

            vertex_normals = np.zeros_like(self.vertices)
            for c in range(3):
                normals = normals_repeated[:, c]

                vertex_normals[:, c] = (
                    scipy.sparse.coo_matrix(
                        (normals, (vind012, zeros)), shape=(self.n_vertices, 1)
                    )
                    .toarray()
                    .flatten()
                )

            vertex_normals = vertex_normals / (
                np.linalg.norm(vertex_normals, axis=1, keepdims=True) + 1e-12
            )

            self._vertex_normals = vertex_normals

        return self._vertex_normals

    @property
    def face_areas(self):
        """Compute per-face areas.

        Returns
        -------
        face_areas : array-like, shape=[n_faces]
            Per-face areas.
        """
        if self._face_areas is None:
            self._face_areas = 0.5 * gs.linalg.norm(self._face_area_vectors, axis=1)

        return self._face_areas

    @property
    def vertex_areas(self):
        """Compute per-vertex areas.

        Area of a vertex, approximated as one third of the sum of the area of its adjacent triangles.

        Returns
        -------
        vertex_areas : array-like, shape=[n_vertices]
            Per-vertex areas.
        """
<<<<<<< HEAD
        area = self.face_areas

        id_vertices = gs.broadcast_to(gs.reshape(self.faces, (-1,)), self.n_faces * 3)
        val = gs.reshape(
            gs.broadcast_to(gs.expand_dims(area, axis=-1), (self.n_faces, 3)),
            (-1,),
        )
        incident_areas = xgs.scatter_sum_1d(
            index=id_vertices,
            src=val,
        )
        return incident_areas / 3.0
=======
        if self._vertex_areas is None:
            # THIS IS JUST A TRICK TO BE FASTER THAN NP.ADD.AT
            vind012 = np.concatenate(
                [self.faces[:, 0], self.faces[:, 1], self.faces[:, 2]]
            )
            zeros = np.zeros_like(vind012)

            areas = np.tile(self.face_areas / 3, 3)

            self._vertex_areas = np.array(
                scipy.sparse.coo_matrix(
                    (areas, (vind012, zeros)), shape=(self.n_vertices, 1)
                ).todense()
            ).flatten()

        return self._vertex_areas

    @property
    def vertex_tangent_frames(self):
        """Compute vertex tangent frame.

        Returns
        -------
        tangent_frame : array-like, shape=[n_vertices, 3, 3]
            Tangent frame of the mesh, where:
            - [n_vertices, 0, :] are the X basis vectors
            - [n_vertices, 1, :] are the Y basis vectors
            - [n_vertices, 2, :] are the vertex normals
        """
        if self._vertex_tangent_frames is None:
            normals = self.vertex_normals
            tangent_frame = np.zeros((self.n_vertices, 3, 3))

            tangent_frame[:, 2, :] = normals

            basis_cand1 = np.tile([1, 0, 0], (self.n_vertices, 1))
            basis_cand2 = np.tile([0, 1, 0], (self.n_vertices, 1))

            dot_products = np.sum(normals * basis_cand1, axis=1, keepdims=True)
            basis_x = np.where(np.abs(dot_products) < 0.9, basis_cand1, basis_cand2)

            normal_projections = (
                np.sum(basis_x * normals, axis=1, keepdims=True) * normals
            )
            basis_x = basis_x - normal_projections

            basis_x_norm = np.linalg.norm(basis_x, axis=1, keepdims=True)
            basis_x = basis_x / (basis_x_norm + 1e-12)

            basis_y = np.cross(normals, basis_x)

            tangent_frame[:, 0, :] = basis_x
            tangent_frame[:, 1, :] = basis_y

            self._vertex_tangent_frames = tangent_frame

        return self._vertex_tangent_frames

    @property
    def edge_tangent_vectors(self):
        """Compute edge tangent vectors.

        Returns
        -------
        edge_tangent_vectors : array-like, shape=[n_edges, 2]
            Tangent vectors of the edges, projected onto the local tangent plane.
        """
        if self._edge_tangent_vectors is None:
            edges = self.edges
            frames = self.vertex_tangent_frames

            edge_vecs = self.vertices[edges[:, 1], :] - self.vertices[edges[:, 0], :]

            basis_x = frames[edges[:, 0], 0, :]
            basis_y = frames[edges[:, 0], 1, :]

            # Project edge vectors onto the local tangent plane
            comp_x = np.sum(edge_vecs * basis_x, axis=1)
            comp_y = np.sum(edge_vecs * basis_y, axis=1)

            self._edge_tangent_vectors = np.stack((comp_x, comp_y), axis=-1)

        return self._edge_tangent_vectors

    @property
    def gradient_matrix(self):
        # TODO: Implement this as operator?
        """Compute the gradient operator as a complex sparse matrix.

        This code locally fits a linear function to the scalar values at each vertex and its neighbors, extracts the gradient in the tangent plane, and assembles the global sparse matrix that acts as the discrete gradient operator on the mesh.

        Returns
        -------
        grad_op : scipy.sparse.csc_matrix, shape=[n_vertices, n_vertices]
            Complex sparse matrix representing the gradient operator.
            The real part corresponds to the X component in the local tangent frame,
            and the imaginary part corresponds to the Y component.
        """
        if self._gradient_matrix is None:
            # Build a list of outgoing edges for each vertex (neighbor list)
            outgoing_edges_per_vertex = [[] for _ in range(self.n_vertices)]
            for edge_index in range(self.edges.shape[0]):
                tail_ind = self.edges[edge_index, 0]
                tip_ind = self.edges[edge_index, 1]
                if tip_ind != tail_ind:
                    outgoing_edges_per_vertex[tail_ind].append(edge_index)

            row_inds = []
            col_inds = []
            data_vals = []
            eps_reg = 1e-5

            # For each vertex, fit a local linear function 'f' to its neighbors
            for vertex_idx in range(self.n_vertices):
                num_neighbors = len(outgoing_edges_per_vertex[vertex_idx])

                if num_neighbors == 0:
                    continue

                # Set up the least squares system for the local neighborhood
                lhs_mat = np.zeros((num_neighbors, 2))  # Edge tangent vectors
                rhs_mat = np.zeros(
                    (num_neighbors, num_neighbors + 1)
                )  # Finite Difference matrix rhs_mat[i,j] = f(j) - f(i)
                lookup_vertices_idx = [vertex_idx]

                # for each row of the rhs_mat, we have the following:
                # - rhs_mat[i, 0] = -f(center) (the value at the center vertex)
                # - rhs_mat[i, i + 1] = +f(neighbor) (the value at the neighbor vertex)
                # - rhs_mat[i, j] = 0 for j != 0, i + 1 (no other values)
                for neighbor_index in range(num_neighbors):
                    edge_index = outgoing_edges_per_vertex[vertex_idx][neighbor_index]
                    neigbor_vertex_idx = self.edges[edge_index, 1]
                    lookup_vertices_idx.append(neigbor_vertex_idx)

                    edge_vec = self.edge_tangent_vectors[edge_index][:]

                    lhs_mat[neighbor_index][:] = edge_vec
                    rhs_mat[neighbor_index][0] = -1
                    rhs_mat[neighbor_index][neighbor_index + 1] = 1

                # Solve
                lhs_T = lhs_mat.T
                lhs_inv = np.linalg.inv(lhs_T @ lhs_mat + eps_reg * np.eye(2)) @ lhs_T
                sol_mat = lhs_inv @ rhs_mat
                sol_coefs = (sol_mat[0, :] + 1j * sol_mat[1, :]).T

                for i_neigh in range(num_neighbors + 1):
                    i_glob = lookup_vertices_idx[i_neigh]
                    row_inds.append(vertex_idx)
                    col_inds.append(i_glob)
                    data_vals.append(sol_coefs[i_neigh])

            row_inds = np.array(row_inds)
            col_inds = np.array(col_inds)
            data_vals = np.array(data_vals)

            self._gradient_matrix = scipy.sparse.coo_matrix(
                (data_vals, (row_inds, col_inds)),
                shape=(self.n_vertices, self.n_vertices),
            ).tocsc()
        return self._gradient_matrix
    
    @property   #ToDo
    def dist_matrix(self):
        """Compute metric distance matrix.

        Returns
        -------
        _dist_matrix : array-like, shape=[n_vertices, n_vertices]
            Metric distance matrix.
        """
        if self._dist_matrix is None:
            if self.metric is None:
                raise ValueError("Metric is not set.")
            self._dist_matrix = self.metric.dist_matrix()
        return self._dist_matrix

    def equip_with_metric(self, metric):
        """Set the metric for the mesh.

        Parameters
        ----------
        metric : class
            A metric class to use for the mesh.
        """
        if metric == HeatDistanceMetric:
            self.metric = metric.from_registry(which="pp3d",shape = self)
        else:
            self.metric = metric(self)
        self._dist_matrix = None
>>>>>>> 74c3814a
<|MERGE_RESOLUTION|>--- conflicted
+++ resolved
@@ -1,7 +1,8 @@
 """Definition of triangle mesh."""
 
 import geomstats.backend as gs
-
+import numpy as np
+import scipy
 import geomfum.backend as xgs
 from geomfum.io import load_mesh
 from geomfum.metric.mesh import HeatDistanceMetric
@@ -25,11 +26,14 @@
         Faces of the mesh.
     """
 
-    def __init__(self, vertices, faces,):
+    def __init__(
+        self,
+        vertices,
+        faces,
+    ):
         super().__init__(is_mesh=True)
-        self.vertices = gs.asarray(vertices)
-        self.faces = gs.asarray(faces)
-
+        self.vertices = np.asarray(vertices)
+        self.faces = np.asarray(faces)
 
         self._edges = None
         self._face_normals = None
@@ -43,7 +47,6 @@
         self._gradient_matrix = None
         self._dist_matrix = None
         self.metric = None
-    
 
         self._at_init()
 
@@ -59,13 +62,16 @@
         )
 
     @classmethod
-    def from_file(cls, filename,):
+    def from_file(
+        cls,
+        filename,
+    ):
         """Instantiate given a file.
 
         Parameters
         ----------
         filename : str
-            Path to the mesh file.     
+            Path to the mesh file.
 
         Returns
         -------
@@ -94,7 +100,7 @@
         n_faces : int
         """
         return self.faces.shape[0]
-    
+
     @property
     def edges(self):
         """Edges of the mesh.
@@ -241,7 +247,6 @@
         vertex_areas : array-like, shape=[n_vertices]
             Per-vertex areas.
         """
-<<<<<<< HEAD
         area = self.face_areas
 
         id_vertices = gs.broadcast_to(gs.reshape(self.faces, (-1,)), self.n_faces * 3)
@@ -254,23 +259,6 @@
             src=val,
         )
         return incident_areas / 3.0
-=======
-        if self._vertex_areas is None:
-            # THIS IS JUST A TRICK TO BE FASTER THAN NP.ADD.AT
-            vind012 = np.concatenate(
-                [self.faces[:, 0], self.faces[:, 1], self.faces[:, 2]]
-            )
-            zeros = np.zeros_like(vind012)
-
-            areas = np.tile(self.face_areas / 3, 3)
-
-            self._vertex_areas = np.array(
-                scipy.sparse.coo_matrix(
-                    (areas, (vind012, zeros)), shape=(self.n_vertices, 1)
-                ).todense()
-            ).flatten()
-
-        return self._vertex_areas
 
     @property
     def vertex_tangent_frames(self):
@@ -417,8 +405,8 @@
                 shape=(self.n_vertices, self.n_vertices),
             ).tocsc()
         return self._gradient_matrix
-    
-    @property   #ToDo
+
+    @property  # ToDo
     def dist_matrix(self):
         """Compute metric distance matrix.
 
@@ -442,8 +430,7 @@
             A metric class to use for the mesh.
         """
         if metric == HeatDistanceMetric:
-            self.metric = metric.from_registry(which="pp3d",shape = self)
+            self.metric = metric.from_registry(which="pp3d", shape=self)
         else:
             self.metric = metric(self)
-        self._dist_matrix = None
->>>>>>> 74c3814a
+        self._dist_matrix = None