"""Definition of triangle mesh."""

import numpy as np
import scipy

from geomfum.io import load_mesh
from geomfum.metric.mesh import HeatDistanceMetric
from geomfum.operator import (
    FaceDivergenceOperator,
    FaceOrientationOperator,
    FaceValuedGradient,
)

from ._base import Shape


class TriangleMesh(Shape):
    """Triangle mesh.

    Parameters
    ----------
    vertices : array-like, shape=[n_vertices, 3]
        Vertices of the mesh.
    faces : array-like, shape=[n_faces, 3]
        Faces of the mesh.
    """

    def __init__(self, vertices, faces,):
        super().__init__(is_mesh=True)
        self.vertices = np.asarray(vertices)
        self.faces = np.asarray(faces)


        self._edges = None
        self._face_normals = None
        self._face_areas = None
        self._vertex_areas = None
<<<<<<< HEAD
        self._dist_matrix = None
        self.metric = None
    
=======
        self._vertex_normals = None
        self._vertex_tangent_frames = None
        self._edge_tangent_vectors = None
        self._gradient_matrix = None
>>>>>>> 9a0d4620
        self._at_init()

    def _at_init(self):
        self.equip_with_operator(
            "face_valued_gradient", FaceValuedGradient.from_registry
        )
        self.equip_with_operator(
            "face_divergence", FaceDivergenceOperator.from_registry
        )
        self.equip_with_operator(
            "face_orientation_operator", FaceOrientationOperator.from_registry
        )

    @classmethod
    def from_file(cls, filename,):
        """Instantiate given a file.

        Parameters
        ----------
        filename : str
            Path to the mesh file.     

        Returns
        -------
        mesh : TriangleMesh
            A triangle mesh.
        """
        vertices, faces = load_mesh(filename)
        return cls(vertices, faces)

    @property
    def n_vertices(self):
        """Number of vertices.

        Returns
        -------
        n_vertices : int
        """
        return self.vertices.shape[0]

    @property
    def n_faces(self):
        """Number of faces.

        Returns
        -------
        n_faces : int
        """
        return self.faces.shape[0]

    @property
    def edges(self):
        """Edges of the mesh.

        Returns
        -------
        edges : array-like, shape=[n_edges, 2]
        """
        if self._edges is None:
            vind012 = np.concatenate(
                [self.faces[:, 0], self.faces[:, 1], self.faces[:, 2]]
            )
            vind120 = np.concatenate(
                [self.faces[:, 1], self.faces[:, 2], self.faces[:, 0]]
            )

            E1 = np.concatenate([vind012, vind120])
            E2 = np.concatenate([vind120, vind012])
            W = np.ones_like(E1)

            M = scipy.sparse.csr_matrix(
                (W, (E1, E2)), shape=(self.n_vertices, self.n_vertices)
            ).tocoo()

            edges0 = M.row
            edges1 = M.col

            indices = M.col > M.row

            self._edges = np.concatenate(
                [edges0[indices, None], edges1[indices, None]], axis=1
            )
        return self._edges

    @property
    def face_normals(self):
        """Compute face normals of a triangular mesh.

        Returns
        -------
        normals : array-like, shape=[n_faces, 3]
            Normalized per-face normals.
        """
        if self._face_normals is None:
            v1 = self.vertices[self.faces[:, 0]]
            v2 = self.vertices[self.faces[:, 1]]
            v3 = self.vertices[self.faces[:, 2]]

            normals = np.cross(v2 - v1, v3 - v1)
            normals /= np.linalg.norm(normals, axis=1, keepdims=True)

            self._face_normals = normals

        return self._face_normals

    @property
    def vertex_normals(self):
        """Compute vertex normals of a triangular mesh.

        Returns
        -------
        normals : array-like, shape=[n_vertices, 3]
            Normalized per-vertex normals.
        """
        if self._vertex_normals is None:
            vind012 = np.concatenate(
                [self.faces[:, 0], self.faces[:, 1], self.faces[:, 2]]
            )
            zeros = np.zeros(len(vind012))

            normals_repeated = np.vstack([self.face_normals] * 3)

            vertex_normals = np.zeros_like(self.vertices)
            for c in range(3):
                normals = normals_repeated[:, c]

                vertex_normals[:, c] = (
                    scipy.sparse.coo_matrix(
                        (normals, (vind012, zeros)), shape=(self.n_vertices, 1)
                    )
                    .toarray()
                    .flatten()
                )

            vertex_normals = vertex_normals / (
                np.linalg.norm(vertex_normals, axis=1, keepdims=True) + 1e-12
            )

            self._vertex_normals = vertex_normals

        return self._vertex_normals

    @property
    def face_areas(self):
        """Compute per-face areas.

        Returns
        -------
        face_areas : array-like, shape=[n_faces]
            Per-face areas.
        """
        if self._face_areas is None:
            v1 = self.vertices[self.faces[:, 0]]
            v2 = self.vertices[self.faces[:, 1]]
            v3 = self.vertices[self.faces[:, 2]]
            self._face_areas = 0.5 * np.linalg.norm(np.cross(v2 - v1, v3 - v1), axis=1)

        return self._face_areas

    @property
    def vertex_areas(self):
        """Compute per-vertex areas.

        Area of a vertex, approximated as one third of the sum of the area of its adjacent triangles.

        Returns
        -------
        vertex_areas : array-like, shape=[n_vertices]
            Per-vertex areas.
        """
        if self._vertex_areas is None:
            # THIS IS JUST A TRICK TO BE FASTER THAN NP.ADD.AT
            vind012 = np.concatenate(
                [self.faces[:, 0], self.faces[:, 1], self.faces[:, 2]]
            )
            zeros = np.zeros_like(vind012)

            areas = np.tile(self.face_areas / 3, 3)

            self._vertex_areas = np.array(
                scipy.sparse.coo_matrix(
                    (areas, (vind012, zeros)), shape=(self.n_vertices, 1)
                ).todense()
            ).flatten()

        return self._vertex_areas

<<<<<<< HEAD
    @property   #ToDo
    def dist_matrix(self):
        """Compute metric distance matrix.

        Returns
        -------
        _dist_matrix : array-like, shape=[n_vertices, n_vertices]
            Metric distance matrix.
        """
        if self._dist_matrix is None:
            if self.metric is None:
                raise ValueError("Metric is not set.")
            self._dist_matrix = self.metric.dist_matrix()
        return self._dist_matrix

    def equip_with_metric(self, metric):
        """Set the metric for the mesh.

        Parameters
        ----------
        metric : class
            A metric class to use for the mesh.
        """
        if metric == HeatDistanceMetric:
            self.metric = metric.from_registry(which="pp3d",shape = self)
        else:
            self.metric = metric(self)
        self._dist_matrix = None
=======
    @property
    def vertex_tangent_frames(self):
        """Compute vertex tangent frame.

        Returns
        -------
        tangent_frame : array-like, shape=[n_vertices, 3, 3]
            Tangent frame of the mesh, where:
            - [n_vertices, 0, :] are the X basis vectors
            - [n_vertices, 1, :] are the Y basis vectors
            - [n_vertices, 2, :] are the vertex normals
        """
        if self._vertex_tangent_frames is None:
            normals = self.vertex_normals
            tangent_frame = np.zeros((self.n_vertices, 3, 3))

            tangent_frame[:, 2, :] = normals

            basis_cand1 = np.tile([1, 0, 0], (self.n_vertices, 1))
            basis_cand2 = np.tile([0, 1, 0], (self.n_vertices, 1))

            dot_products = np.sum(normals * basis_cand1, axis=1, keepdims=True)
            basis_x = np.where(np.abs(dot_products) < 0.9, basis_cand1, basis_cand2)

            normal_projections = (
                np.sum(basis_x * normals, axis=1, keepdims=True) * normals
            )
            basis_x = basis_x - normal_projections

            basis_x_norm = np.linalg.norm(basis_x, axis=1, keepdims=True)
            basis_x = basis_x / (basis_x_norm + 1e-12)

            basis_y = np.cross(normals, basis_x)

            tangent_frame[:, 0, :] = basis_x
            tangent_frame[:, 1, :] = basis_y

            self._vertex_tangent_frames = tangent_frame

        return self._vertex_tangent_frames

    @property
    def edge_tangent_vectors(self):
        """Compute edge tangent vectors.

        Returns
        -------
        edge_tangent_vectors : array-like, shape=[n_edges, 2]
            Tangent vectors of the edges, projected onto the local tangent plane.
        """
        if self._edge_tangent_vectors is None:
            edges = self.edges
            frames = self.vertex_tangent_frames

            edge_vecs = self.vertices[edges[:, 1], :] - self.vertices[edges[:, 0], :]

            basis_x = frames[edges[:, 0], 0, :]
            basis_y = frames[edges[:, 0], 1, :]

            # Project edge vectors onto the local tangent plane
            comp_x = np.sum(edge_vecs * basis_x, axis=1)
            comp_y = np.sum(edge_vecs * basis_y, axis=1)

            self._edge_tangent_vectors = np.stack((comp_x, comp_y), axis=-1)

        return self._edge_tangent_vectors

    @property
    def gradient_matrix(self):
        # TODO: Implement this as operator?
        """Compute the gradient operator as a complex sparse matrix.

        This code locally fits a linear function to the scalar values at each vertex and its neighbors, extracts the gradient in the tangent plane, and assembles the global sparse matrix that acts as the discrete gradient operator on the mesh.

        Returns
        -------
        grad_op : scipy.sparse.csc_matrix, shape=[n_vertices, n_vertices]
            Complex sparse matrix representing the gradient operator.
            The real part corresponds to the X component in the local tangent frame,
            and the imaginary part corresponds to the Y component.
        """
        if self._gradient_matrix is None:
            # Build a list of outgoing edges for each vertex (neighbor list)
            outgoing_edges_per_vertex = [[] for _ in range(self.n_vertices)]
            for edge_index in range(self.edges.shape[0]):
                tail_ind = self.edges[edge_index, 0]
                tip_ind = self.edges[edge_index, 1]
                if tip_ind != tail_ind:
                    outgoing_edges_per_vertex[tail_ind].append(edge_index)

            row_inds = []
            col_inds = []
            data_vals = []
            eps_reg = 1e-5

            # For each vertex, fit a local linear function 'f' to its neighbors
            for vertex_idx in range(self.n_vertices):
                num_neighbors = len(outgoing_edges_per_vertex[vertex_idx])

                if num_neighbors == 0:
                    continue

                # Set up the least squares system for the local neighborhood
                lhs_mat = np.zeros((num_neighbors, 2))  # Edge tangent vectors
                rhs_mat = np.zeros(
                    (num_neighbors, num_neighbors + 1)
                )  # Finite Difference matrix rhs_mat[i,j] = f(j) - f(i)
                lookup_vertices_idx = [vertex_idx]

                # for each row of the rhs_mat, we have the following:
                # - rhs_mat[i, 0] = -f(center) (the value at the center vertex)
                # - rhs_mat[i, i + 1] = +f(neighbor) (the value at the neighbor vertex)
                # - rhs_mat[i, j] = 0 for j != 0, i + 1 (no other values)
                for neighbor_index in range(num_neighbors):
                    edge_index = outgoing_edges_per_vertex[vertex_idx][neighbor_index]
                    neigbor_vertex_idx = self.edges[edge_index, 1]
                    lookup_vertices_idx.append(neigbor_vertex_idx)

                    edge_vec = self.edge_tangent_vectors[edge_index][:]

                    lhs_mat[neighbor_index][:] = edge_vec
                    rhs_mat[neighbor_index][0] = -1
                    rhs_mat[neighbor_index][neighbor_index + 1] = 1

                # Solve
                lhs_T = lhs_mat.T
                lhs_inv = np.linalg.inv(lhs_T @ lhs_mat + eps_reg * np.eye(2)) @ lhs_T
                sol_mat = lhs_inv @ rhs_mat
                sol_coefs = (sol_mat[0, :] + 1j * sol_mat[1, :]).T

                for i_neigh in range(num_neighbors + 1):
                    i_glob = lookup_vertices_idx[i_neigh]
                    row_inds.append(vertex_idx)
                    col_inds.append(i_glob)
                    data_vals.append(sol_coefs[i_neigh])

            row_inds = np.array(row_inds)
            col_inds = np.array(col_inds)
            data_vals = np.array(data_vals)

            self._gradient_matrix = scipy.sparse.coo_matrix(
                (data_vals, (row_inds, col_inds)),
                shape=(self.n_vertices, self.n_vertices),
            ).tocsc()
        return self._gradient_matrix
>>>>>>> 9a0d4620
<|MERGE_RESOLUTION|>--- conflicted
+++ resolved
@@ -35,16 +35,14 @@
         self._face_normals = None
         self._face_areas = None
         self._vertex_areas = None
-<<<<<<< HEAD
-        self._dist_matrix = None
-        self.metric = None
-    
-=======
         self._vertex_normals = None
         self._vertex_tangent_frames = None
         self._edge_tangent_vectors = None
         self._gradient_matrix = None
->>>>>>> 9a0d4620
+        self._dist_matrix = None
+        self.metric = None
+    
+
         self._at_init()
 
     def _at_init(self):
@@ -94,7 +92,7 @@
         n_faces : int
         """
         return self.faces.shape[0]
-
+    
     @property
     def edges(self):
         """Edges of the mesh.
@@ -232,36 +230,6 @@
 
         return self._vertex_areas
 
-<<<<<<< HEAD
-    @property   #ToDo
-    def dist_matrix(self):
-        """Compute metric distance matrix.
-
-        Returns
-        -------
-        _dist_matrix : array-like, shape=[n_vertices, n_vertices]
-            Metric distance matrix.
-        """
-        if self._dist_matrix is None:
-            if self.metric is None:
-                raise ValueError("Metric is not set.")
-            self._dist_matrix = self.metric.dist_matrix()
-        return self._dist_matrix
-
-    def equip_with_metric(self, metric):
-        """Set the metric for the mesh.
-
-        Parameters
-        ----------
-        metric : class
-            A metric class to use for the mesh.
-        """
-        if metric == HeatDistanceMetric:
-            self.metric = metric.from_registry(which="pp3d",shape = self)
-        else:
-            self.metric = metric(self)
-        self._dist_matrix = None
-=======
     @property
     def vertex_tangent_frames(self):
         """Compute vertex tangent frame.
@@ -407,4 +375,32 @@
                 shape=(self.n_vertices, self.n_vertices),
             ).tocsc()
         return self._gradient_matrix
->>>>>>> 9a0d4620
+    
+    @property   #ToDo
+    def dist_matrix(self):
+        """Compute metric distance matrix.
+
+        Returns
+        -------
+        _dist_matrix : array-like, shape=[n_vertices, n_vertices]
+            Metric distance matrix.
+        """
+        if self._dist_matrix is None:
+            if self.metric is None:
+                raise ValueError("Metric is not set.")
+            self._dist_matrix = self.metric.dist_matrix()
+        return self._dist_matrix
+
+    def equip_with_metric(self, metric):
+        """Set the metric for the mesh.
+
+        Parameters
+        ----------
+        metric : class
+            A metric class to use for the mesh.
+        """
+        if metric == HeatDistanceMetric:
+            self.metric = metric.from_registry(which="pp3d",shape = self)
+        else:
+            self.metric = metric(self)
+        self._dist_matrix = None