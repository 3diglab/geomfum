--- conflicted
+++ resolved
@@ -203,7 +203,6 @@
         )
 
 
-<<<<<<< HEAD
 class Fmap_Supervision(nn.Module):
     """
     Computes the supervision loss between predicted and ground truth functional maps.
@@ -211,7 +210,35 @@
     Parameters
     ----------
     weight : float, optional
-=======
+        Weight for the loss term (default: 1).
+    """
+
+    def __init__(self, weight=1):
+        super().__init__()
+        self.weight = weight
+
+    required_inputs = ["fmap12", "fmap12_sup"]
+
+    def forward(self, fmap12, fmap12_sup):
+        """
+        Forward pass.
+
+        Parameters
+        ----------
+        fmap12 : torch.Tensor
+            Functional map tensor from source to target shape, of shape (batch_size, dim_out, dim_in).
+        fmap12_sup : torch.Tensor
+            Supervised functional map tensor from source to target shape, of shape (batch_size, dim_out, dim_in).
+
+        Returns
+        -------
+        torch.Tensor
+            Scalar tensor representing the weighted squared Frobenius norm of the difference between predicted and supervised functional maps.
+        """
+        metric = SquaredFrobeniusLoss()
+        return self.weight * metric(fmap12, fmap12_sup)
+
+
 class DescriptorCommutativityLoss(nn.Module):
     """
     Computes the descriptor commutativity loss for learning scenarios.
@@ -223,19 +250,13 @@
     Parameters
     ----------
     weight: float, optional
->>>>>>> 0193975a
-        Weight for the loss term (default: 1).
-    """
-
-    def __init__(self, weight=1):
-        super().__init__()
-        self.weight = weight
-
-<<<<<<< HEAD
-    required_inputs = ["fmap12", "fmap12_sup"]
-
-    def forward(self, fmap12, fmap12_sup):
-=======
+        Weight for the loss term (default: 1).
+    """
+
+    def __init__(self, weight=1):
+        super().__init__()
+        self.weight = weight
+
     required_inputs = ["fmap12", "fmap21", "desc_a", "desc_b", "mesh_a", "mesh_b"]
 
     def _compute_multiplication_operators(self, basis, desc):
@@ -265,19 +286,97 @@
 
         return torch.stack(operators)  # (num_descriptors, spectrum_size, spectrum_size)
 
-    def forward(self, fmap12, fmap21, desc_a, desc_b, mesh_a, mesh_b):
->>>>>>> 0193975a
-        """
-        Forward pass.
-
-        Parameters
-        ----------
-        fmap12 : torch.Tensor
-<<<<<<< HEAD
+
+class Fmap_Supervision(nn.Module):
+    """
+    Computes the supervision loss between predicted and ground truth functional maps.
+
+    Parameters
+    ----------
+    weight : float, optional
+        Weight for the loss term (default: 1).
+    """
+
+    def __init__(self, weight=1):
+        super().__init__()
+        self.weight = weight
+
+    required_inputs = ["fmap12", "fmap12_sup"]
+
+    def forward(self, fmap12, fmap12_sup):
+        """
+        Forward pass.
+
+        Parameters
+        ----------
+        fmap12 : torch.Tensor
             Functional map tensor from source to target shape, of shape (batch_size, dim_out, dim_in).
         fmap12_sup : torch.Tensor
             Supervised functional map tensor from source to target shape, of shape (batch_size, dim_out, dim_in).
-=======
+
+        Returns
+        -------
+        torch.Tensor
+            Scalar tensor representing the weighted squared Frobenius norm of the difference between predicted and supervised functional maps.
+        """
+        metric = SquaredFrobeniusLoss()
+        return self.weight * metric(fmap12, fmap12_sup)
+
+
+class DescriptorCommutativityLoss(nn.Module):
+    """
+    Computes the descriptor commutativity loss for learning scenarios.
+
+    This loss enforces that functional maps commute with multiplication operators
+    derived from descriptors. It's equivalent to OperatorCommutativityEnforcing.from_multiplication
+    but designed for PyTorch training.
+
+    Parameters
+    ----------
+    weight: float, optional
+        Weight for the loss term (default: 1).
+    """
+
+    def __init__(self, weight=1):
+        super().__init__()
+        self.weight = weight
+
+    required_inputs = ["fmap12", "fmap21", "desc_a", "desc_b", "mesh_a", "mesh_b"]
+
+    def _compute_multiplication_operators(self, basis, desc):
+        """
+        Compute multiplication operators for descriptors.
+
+        Parameters
+        ----------
+        basis : Basis
+            Basis object containing eigenvectors and pseudo-inverse.
+        desc : torch.Tensor
+            Descriptors of shape (num_vertices, num_descriptors).
+
+        Returns
+        -------
+        operators : torch.Tensor
+            Multiplication operators of shape (num_descriptors, spectrum_size, spectrum_size).
+        """
+        # desc: (num_vertices, num_descriptors)
+        # basis.vecs: (num_vertices, spectrum_size)
+        # basis.pinv: (spectrum_size, num_vertices)
+
+        operators = []
+        for desc_i in desc:
+            operator = basis.pinv @ la.rowwise_scaling(desc_i, basis.vecs)
+            operators.append(operator)
+
+        return torch.stack(operators)  # (num_descriptors, spectrum_size, spectrum_size)
+
+    def forward(self, fmap12, fmap21, desc_a, desc_b, mesh_a, mesh_b):
+        """
+        Forward pass.
+
+        Parameters
+        ----------
+        fmap12 : torch.Tensor
             Functional map tensor from shape 1 to shape 2 of shape (spectrum_size_b, spectrum_size_a).
         fmap21 : torch.Tensor
             Functional map tensor from shape 2 to shape 1 of shape (spectrum_size_a, spectrum_size_b).
@@ -289,17 +388,10 @@
             TriangleMesh object containing source shape information.
         mesh_b : TriangleMesh
             TriangleMesh object containing target shape information.
->>>>>>> 0193975a
-
-        Returns
-        -------
-        torch.Tensor
-<<<<<<< HEAD
-            Scalar tensor representing the weighted squared Frobenius norm of the difference between predicted and supervised functional maps.
-        """
-        metric = SquaredFrobeniusLoss()
-        return self.weight * metric(fmap12, fmap12_sup)
-=======
+
+        Returns
+        -------
+        torch.Tensor
             Scalar tensor representing the weighted descriptor commutativity loss.
         """
         metric = SquaredFrobeniusLoss()
@@ -331,7 +423,6 @@
         total_loss = total_loss / oper_a.shape[0]
 
         return self.weight * total_loss
->>>>>>> 0193975a
 
 
 class GeodesicError(nn.Module):
