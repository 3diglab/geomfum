"""Losses for functional maps."""

import torch
import torch.nn as nn
import geomfum.linalg as la


class LossManager:
    """
    Manages a list of loss functions and their weights for model training.

    Parameters
    ----------
    losses : list of (nn.Module, float) or list of nn.Module
        List of (loss_module, weight) tuples, or just loss modules (weight=1.0).
    """

    def __init__(self, losses):
        self.losses = losses

    def compute_loss(self, outputs):
        """Compute the total loss and a dictionary of individual losses.

        Parameters
        ----------
        outputs : dict
            Dictionary containing the outputs of the model, which should include all required inputs for the loss functions

        Returns
        -------
        total_loss : torch.Tensor
            Scalar tensor representing the total loss computed from all loss functions.
        loss_dict : dict
            Dictionary mapping loss function names to their computed values.
        """
        total_loss = 0
        loss_dict = {}
        for loss_fn in self.losses:
            # Get required input keys for this loss
            required_keys = getattr(loss_fn, "required_inputs", None)
            if required_keys is not None:
                args = [outputs[k] for k in required_keys]
                loss_value = loss_fn(*args)
            else:
                # fallback: pass the whole dict
                loss_value = loss_fn(outputs)
            name = loss_fn.__class__.__name__
            loss_dict[name] = loss_value.item()
            total_loss += loss_value
        return total_loss, loss_dict


######################LOSS IMPLEMENTATIONS ############################


class SquaredFrobeniusLoss(nn.Module):
    """
    Computes the mean squared Frobenius norm between two input tensors.

    Parameters
    ----------
    None
    """

    def forward(self, a, b):
        """
        Forward pass.

        Parameters
        ----------
        a : torch.Tensor
            First input tensor matrix.
        b : torch.Tensor
            Second input tansor matrix, must be broadcastable to the shape of `a`.

        Returns
        -------
        torch.Tensor
            Scalar tensor representing the mean squared Frobenius norm between `a` and `b`.
        """
        return torch.mean(torch.sum(torch.abs(a - b) ** 2, dim=(-2, -1)))


class OrthonormalityLoss(nn.Module):
    """
    Computes the orthonormality error of a functional map by measuring the mean squared Frobenius norm between C^T C and the identity matrix.

    Parameters
    ----------
    weight : float, optional
        Weight for the loss term (default: 1).
    """

    def __init__(self, weight=1):
        super().__init__()
        self.weight = weight

    required_inputs = ["fmap12", "fmap21"]

    def forward(self, fmap12, fmap21):
        """
        Forward pass.

        Parameters
        ----------
        fmap12 : torch.Tensor
            Functional map tensor of shape ( spectrum_size_b, spectrum_size_a).
        fmap21 : torch.Tensor
            Functional map tensor of shape ( spectrum_size_a, spectrum_size_b).

        Returns
        -------
        torch.Tensor
            Scalar tensor representing the weighted mean squared Frobenius norm between C^T C and the identity matrix.
        """
        metric = SquaredFrobeniusLoss()
        eye_b = torch.eye(fmap12.shape[0], device=fmap12.device)
        eye_a = torch.eye(fmap21.shape[1], device=fmap21.device)
        return self.weight * (
            metric(torch.mm(fmap12.T, fmap12), eye_b)
            + metric(torch.mm(fmap21.T, fmap21), eye_a)
        )


class BijectivityLoss(nn.Module):
    """
    Computes the bijectivity error of two functional maps by measuring the mean squared Frobenius norm between fmap12 fmap21 and the identity matrix, and between fmap21 fmap12 and the identity matrix.

    Parameters
    ----------
    weight : float, optional
        Weight for the loss term (default: 1).
    """

    def __init__(self, weight=1):
        super().__init__()
        self.weight = weight

    required_inputs = ["fmap12", "fmap21"]

    def forward(self, fmap12, fmap21):
        """
        Forward pass.

        Parameters
        ----------
        fmap12 : torch.Tensor
            Functional map tensor from shape 1 to shape 2 of shape (spectrum_size_b, spectrum_size_a).
        fmap21 : torch.Tensor
            Functional map tensor from shape 2 to shape 1 of shape (spectrum_size_a, spectrum_size_b).

        Returns
        -------
        torch.Tensor
            Scalar tensor representing the weighted mean squared Frobenius norm between fmap12 fmap21 and the identity matrix, and between fmap21 fmap12 and the identity matrix.
        """
        metric = SquaredFrobeniusLoss()
        eye_b = torch.eye(fmap12.shape[0], device=fmap12.device)
<<<<<<< HEAD
        eye_a = torch.eye(fmap21.shape[0], device=fmap21.device)
=======
        eye_a = torch.eye(fmap21.shape[1], device=fmap21.device)
>>>>>>> 0193975a
        return self.weight * metric(
            torch.mm(fmap12, fmap21), eye_b
        ) + self.weight * metric(torch.mm(fmap21, fmap12), eye_a)


class LaplacianCommutativityLoss(nn.Module):
    """
    Computes the Laplacian commutativity error of a functional map by measuring the discrepancy between the action of the Laplacian eigenvalues and the functional map.

    Parameters
    ----------
    weight : float, optional
        Weight for the loss term (default: 1).
    """

    def __init__(self, weight=1):
        super().__init__()
        self.weight = weight

    required_inputs = ["fmap12", "mesh_a", "mesh_b"]

    def forward(self, fmap12, mesh_a, mesh_b):
        """
        Forward pass.

        Parameters
        ----------
        fmap12 : torch.Tensor
            Functional map tensor from source to target shape, of shape ( spectrum_size_b, spectrum_size_a ).
        mesh_a : TriangleMesh
            TriangleMesh object containing source shape information.
        mesh_b : TriangleMesh
            TriangleMesh object containing target shape information.

        Returns
        -------
        torch.Tensor
            Scalar tensor representing the weighted squared Frobenius norm of the Laplacian commutativity error.
        """
        metric = SquaredFrobeniusLoss()
        return self.weight * metric(
            torch.einsum("bc,c->bc", fmap12, mesh_b.basis.vals),
            torch.einsum("b,bc->bc", mesh_a.basis.vals, fmap12),
        )


<<<<<<< HEAD
class GroundTruthSupervisionLoss(nn.Module):
    """
    Computes the loss of a functional map by measuring the discrepancy between the functional map and a ground truth functional map.

    Parameters
    ----------
    weight : float, optional
=======
class DescriptorCommutativityLoss(nn.Module):
    """
    Computes the descriptor commutativity loss for learning scenarios.

    This loss enforces that functional maps commute with multiplication operators
    derived from descriptors. It's equivalent to OperatorCommutativityEnforcing.from_multiplication
    but designed for PyTorch training.

    Parameters
    ----------
    weight: float, optional
>>>>>>> 0193975a
        Weight for the loss term (default: 1).
    """

    def __init__(self, weight=1):
        super().__init__()
        self.weight = weight

<<<<<<< HEAD
    required_inputs = ["fmap12", "fmap21", "mesh_a", "mesh_b", "corr_a", "corr_b"]

    def _compute_ground_truth_map(self, mesh_a, mesh_b, corr_a, corr_b):
        """Compute the ground truth functional maps.

        Parameters
        ----------
        mesh_a : TriangleMesh
            TriangleMesh object containing source shape information.
        mesh_b : TriangleMesh
            TriangleMesh object containing target shape information.
        corr_a : torch.Tensor
            Indices of source correspondences.
        corr_b : torch.Tensor
            Indices of target correspondences.

        Returns
        -------
        fmap12_gt ,fmap21_gt : torch.Tensor
            Ground truth functional maps from shape 1 to shape 2 and from shape 2 to shape 1.
        """
        fmap12_gt = mesh_b.basis.pinv[:, corr_b] @ mesh_a.basis.vecs[corr_a, :]

        fmap21_gt = mesh_a.basis.pinv[:, corr_a] @ mesh_b.basis.vecs[corr_b, :]

        return fmap12_gt, fmap21_gt

    def forward(self, fmap12, fmap21, mesh_a, mesh_b, corr_a, corr_b):
=======
    required_inputs = ["fmap12", "fmap21", "desc_a", "desc_b", "mesh_a", "mesh_b"]

    def _compute_multiplication_operators(self, basis, desc):
        """
        Compute multiplication operators for descriptors.

        Parameters
        ----------
        basis : Basis
            Basis object containing eigenvectors and pseudo-inverse.
        desc : torch.Tensor
            Descriptors of shape (num_vertices, num_descriptors).

        Returns
        -------
        operators : torch.Tensor
            Multiplication operators of shape (num_descriptors, spectrum_size, spectrum_size).
        """
        # desc: (num_vertices, num_descriptors)
        # basis.vecs: (num_vertices, spectrum_size)
        # basis.pinv: (spectrum_size, num_vertices)

        operators = []
        for desc_i in desc:
            operator = basis.pinv @ la.rowwise_scaling(desc_i, basis.vecs)
            operators.append(operator)

        return torch.stack(operators)  # (num_descriptors, spectrum_size, spectrum_size)

    def forward(self, fmap12, fmap21, desc_a, desc_b, mesh_a, mesh_b):
>>>>>>> 0193975a
        """
        Forward pass.

        Parameters
        ----------
        fmap12 : torch.Tensor
            Functional map tensor from shape 1 to shape 2 of shape (spectrum_size_b, spectrum_size_a).
        fmap21 : torch.Tensor
            Functional map tensor from shape 2 to shape 1 of shape (spectrum_size_a, spectrum_size_b).
<<<<<<< HEAD
=======
        desc_a : torch.Tensor
            Descriptors for shape A of shape (num_vertices_a, num_descriptors).
        desc_b : torch.Tensor
            Descriptors for shape B of shape (num_vertices_b, num_descriptors).
>>>>>>> 0193975a
        mesh_a : TriangleMesh
            TriangleMesh object containing source shape information.
        mesh_b : TriangleMesh
            TriangleMesh object containing target shape information.
<<<<<<< HEAD
        corr_a : torch.Tensor
            Indices of source correspondences.
        corr_b : torch.Tensor
            Indices of target correspondences.
=======
>>>>>>> 0193975a

        Returns
        -------
        torch.Tensor
<<<<<<< HEAD
            Scalar tensor representing the weighted mean squared Frobenius norm between fmap12 and the ground truth functional map, and between fmap21 and the ground truth functional map.
        """
        metric = SquaredFrobeniusLoss()
        fmap12_gt, fmap21_gt = self._compute_ground_truth_map(
            mesh_a, mesh_b, corr_a, corr_b
        )
        return self.weight * metric(fmap12, fmap12_gt) + self.weight * metric(
            fmap21, fmap21_gt
        )


class FmapDescriptorsSupervisionLoss(nn.Module):
    """
    Computes the loss of a functional map by measuring the discrepancy between the functional map and a functional map computed by the similarity of the descriptors.

    Parameters
    ----------
    weight : float, optional
        Weight for the loss term (default: 1).
    """

    def __init__(self, weight=1):
        super().__init__()
        self.weight = weight

    required_inputs = ["fmap12", "fmap21", "fmap12_desc", "fmap21_desc"]

    def forward(self, fmap12, fmap21, fmap12_desc, fmap21_desc):
        """
        Forward pass.

        Parameters
        ----------
        fmap12 : torch.Tensor
            Functional map tensor from shape 1 to shape 2 of shape (spectrum_size_b, spectrum_size_a).
        fmap21 : torch.Tensor
            Functional map tensor from shape 2 to shape 1 of shape (spectrum_size_a, spectrum_size_b).
        fmap12_desc : torch.Tensor
            Functional map from the descriptor similarity tensor from shape 1 to shape 2 of shape (spectrum_size_b, spectrum_size_a).
        fmap21_desc : torch.Tensor
            Functional map from the descriptor similarity tensor from shape 2 to shape 1 of shape (spectrum_size_a, spectrum_size_b).

        Returns
        -------
        torch.Tensor
            Scalar tensor representing the weighted mean squared Frobenius norm between fmap12 and fmap12_desc, and between fmap21 and fmap21_desc.
        """
        metric = SquaredFrobeniusLoss()
        return self.weight * metric(fmap12, fmap12_desc) + self.weight * metric(
            fmap21, fmap21_desc
        )
=======
            Scalar tensor representing the weighted descriptor commutativity loss.
        """
        metric = SquaredFrobeniusLoss()

        # Compute multiplication operators for each descriptor
        oper_a = self._compute_multiplication_operators(mesh_a.basis, desc_a)
        oper_b = self._compute_multiplication_operators(mesh_b.basis, desc_b)

        total_loss = 0
        # Compute commutativity loss for each descriptor
        for oper_a_i, oper_b_i in zip(oper_a, oper_b):
            left_side = torch.mm(fmap12, oper_a_i)  # (spectrum_size_b, spectrum_size_a)
            right_side = torch.mm(
                oper_b_i, fmap12
            )  # (spectrum_size_b, spectrum_size_a)
            loss_12 = metric(left_side, right_side)

            # For fmap21: C21 @ M_b = M_a @ C21
            left_side_21 = torch.mm(
                fmap21, oper_b_i
            )  # (spectrum_size_a, spectrum_size_b)
            right_side_21 = torch.mm(
                oper_a_i, fmap21
            )  # (spectrum_size_a, spectrum_size_b)
            loss_21 = metric(left_side_21, right_side_21)

            total_loss += loss_12 + loss_21

        total_loss = total_loss / oper_a.shape[0]

        return self.weight * total_loss
>>>>>>> 0193975a


class GeodesicError(nn.Module):
    """
    Computes the accuracy of a correspondence by measuring the mean of the geodesic distances between points of the predicted permuted target and the ground truth target.

    Parameters
    ----------
    None
    """

    def __init__(self):
        super().__init__()

    required_inputs = [
        "p2p12",
        "dist_b",
        "corr_a",
        "corr_b",
    ]

    def _compute_geodesic_loss(self, p2p, target_dist, source_corr, target_corr):
        """
        Compute the geodesic loss for batched inputs.

        Parameters
        ----------
        p2p : torch.Tensor
            Predicted point-to-point map.
        target_dist : torch.Tensor
            Geodesic distance matrix for the target shape.
        source_corr : torch.Tensor
            Indices of source correspondences.
        target_corr : torch.Tensor
            Indices of target correspondences.

        Returns
        -------
        torch.Tensor
            Mean geodesic distance error.
        """
        return torch.mean(target_dist[p2p[source_corr], target_corr])

    def forward(self, p2p12, dist_b, corr_a, corr_b):
        """
        Forward pass.

        Parameters
        ----------
        p2p12 : torch.Tensor
            Predicted point-to-point map.
        dist_b : torch.Tensor
            Geodesic distance matrix for the target shape.
        corr_a : torch.Tensor
            Indices of source correspondences.
        corr_b : torch.Tensor
            Indices of target correspondences.

        Returns
        -------
        torch.Tensor
            Mean geodesic distance error.
        """
        loss = self._compute_geodesic_loss(p2p12, dist_b, corr_a, corr_b)
        return loss<|MERGE_RESOLUTION|>--- conflicted
+++ resolved
@@ -156,11 +156,7 @@
         """
         metric = SquaredFrobeniusLoss()
         eye_b = torch.eye(fmap12.shape[0], device=fmap12.device)
-<<<<<<< HEAD
         eye_a = torch.eye(fmap21.shape[0], device=fmap21.device)
-=======
-        eye_a = torch.eye(fmap21.shape[1], device=fmap21.device)
->>>>>>> 0193975a
         return self.weight * metric(
             torch.mm(fmap12, fmap21), eye_b
         ) + self.weight * metric(torch.mm(fmap21, fmap12), eye_a)
@@ -207,15 +203,6 @@
         )
 
 
-<<<<<<< HEAD
-class GroundTruthSupervisionLoss(nn.Module):
-    """
-    Computes the loss of a functional map by measuring the discrepancy between the functional map and a ground truth functional map.
-
-    Parameters
-    ----------
-    weight : float, optional
-=======
 class DescriptorCommutativityLoss(nn.Module):
     """
     Computes the descriptor commutativity loss for learning scenarios.
@@ -227,15 +214,111 @@
     Parameters
     ----------
     weight: float, optional
->>>>>>> 0193975a
-        Weight for the loss term (default: 1).
-    """
-
-    def __init__(self, weight=1):
-        super().__init__()
-        self.weight = weight
-
-<<<<<<< HEAD
+        Weight for the loss term (default: 1).
+    """
+
+    def __init__(self, weight=1):
+        super().__init__()
+        self.weight = weight
+
+    required_inputs = ["fmap12", "fmap21", "desc_a", "desc_b", "mesh_a", "mesh_b"]
+
+    def _compute_multiplication_operators(self, basis, desc):
+        """
+        Compute multiplication operators for descriptors.
+
+        Parameters
+        ----------
+        basis : Basis
+            Basis object containing eigenvectors and pseudo-inverse.
+        desc : torch.Tensor
+            Descriptors of shape (num_vertices, num_descriptors).
+
+        Returns
+        -------
+        operators : torch.Tensor
+            Multiplication operators of shape (num_descriptors, spectrum_size, spectrum_size).
+        """
+        # desc: (num_vertices, num_descriptors)
+        # basis.vecs: (num_vertices, spectrum_size)
+        # basis.pinv: (spectrum_size, num_vertices)
+
+        operators = []
+        for desc_i in desc:
+            operator = basis.pinv @ la.rowwise_scaling(desc_i, basis.vecs)
+            operators.append(operator)
+
+        return torch.stack(operators)  # (num_descriptors, spectrum_size, spectrum_size)
+
+    def forward(self, fmap12, fmap21, desc_a, desc_b, mesh_a, mesh_b):
+        """
+        Forward pass.
+
+        Parameters
+        ----------
+        fmap12 : torch.Tensor
+            Functional map tensor from shape 1 to shape 2 of shape (spectrum_size_b, spectrum_size_a).
+        fmap21 : torch.Tensor
+            Functional map tensor from shape 2 to shape 1 of shape (spectrum_size_a, spectrum_size_b).
+        desc_a : torch.Tensor
+            Descriptors for shape A of shape (num_vertices_a, num_descriptors).
+        desc_b : torch.Tensor
+            Descriptors for shape B of shape (num_vertices_b, num_descriptors).
+        mesh_a : TriangleMesh
+            TriangleMesh object containing source shape information.
+        mesh_b : TriangleMesh
+            TriangleMesh object containing target shape information.
+
+        Returns
+        -------
+        torch.Tensor
+            Scalar tensor representing the weighted descriptor commutativity loss.
+        """
+        metric = SquaredFrobeniusLoss()
+
+        # Compute multiplication operators for each descriptor
+        oper_a = self._compute_multiplication_operators(mesh_a.basis, desc_a)
+        oper_b = self._compute_multiplication_operators(mesh_b.basis, desc_b)
+
+        total_loss = 0
+        # Compute commutativity loss for each descriptor
+        for oper_a_i, oper_b_i in zip(oper_a, oper_b):
+            left_side = torch.mm(fmap12, oper_a_i)  # (spectrum_size_b, spectrum_size_a)
+            right_side = torch.mm(
+                oper_b_i, fmap12
+            )  # (spectrum_size_b, spectrum_size_a)
+            loss_12 = metric(left_side, right_side)
+
+            # For fmap21: C21 @ M_b = M_a @ C21
+            left_side_21 = torch.mm(
+                fmap21, oper_b_i
+            )  # (spectrum_size_a, spectrum_size_b)
+            right_side_21 = torch.mm(
+                oper_a_i, fmap21
+            )  # (spectrum_size_a, spectrum_size_b)
+            loss_21 = metric(left_side_21, right_side_21)
+
+            total_loss += loss_12 + loss_21
+
+        total_loss = total_loss / oper_a.shape[0]
+
+        return self.weight * total_loss
+
+
+class GroundTruthSupervisionLoss(nn.Module):
+    """
+    Computes the loss of a functional map by measuring the discrepancy between the functional map and a ground truth functional map.
+
+    Parameters
+    ----------
+    weight : float, optional
+        Weight for the loss term (default: 1).
+    """
+
+    def __init__(self, weight=1):
+        super().__init__()
+        self.weight = weight
+
     required_inputs = ["fmap12", "fmap21", "mesh_a", "mesh_b", "corr_a", "corr_b"]
 
     def _compute_ground_truth_map(self, mesh_a, mesh_b, corr_a, corr_b):
@@ -264,38 +347,6 @@
         return fmap12_gt, fmap21_gt
 
     def forward(self, fmap12, fmap21, mesh_a, mesh_b, corr_a, corr_b):
-=======
-    required_inputs = ["fmap12", "fmap21", "desc_a", "desc_b", "mesh_a", "mesh_b"]
-
-    def _compute_multiplication_operators(self, basis, desc):
-        """
-        Compute multiplication operators for descriptors.
-
-        Parameters
-        ----------
-        basis : Basis
-            Basis object containing eigenvectors and pseudo-inverse.
-        desc : torch.Tensor
-            Descriptors of shape (num_vertices, num_descriptors).
-
-        Returns
-        -------
-        operators : torch.Tensor
-            Multiplication operators of shape (num_descriptors, spectrum_size, spectrum_size).
-        """
-        # desc: (num_vertices, num_descriptors)
-        # basis.vecs: (num_vertices, spectrum_size)
-        # basis.pinv: (spectrum_size, num_vertices)
-
-        operators = []
-        for desc_i in desc:
-            operator = basis.pinv @ la.rowwise_scaling(desc_i, basis.vecs)
-            operators.append(operator)
-
-        return torch.stack(operators)  # (num_descriptors, spectrum_size, spectrum_size)
-
-    def forward(self, fmap12, fmap21, desc_a, desc_b, mesh_a, mesh_b):
->>>>>>> 0193975a
         """
         Forward pass.
 
@@ -305,29 +356,18 @@
             Functional map tensor from shape 1 to shape 2 of shape (spectrum_size_b, spectrum_size_a).
         fmap21 : torch.Tensor
             Functional map tensor from shape 2 to shape 1 of shape (spectrum_size_a, spectrum_size_b).
-<<<<<<< HEAD
-=======
-        desc_a : torch.Tensor
-            Descriptors for shape A of shape (num_vertices_a, num_descriptors).
-        desc_b : torch.Tensor
-            Descriptors for shape B of shape (num_vertices_b, num_descriptors).
->>>>>>> 0193975a
         mesh_a : TriangleMesh
             TriangleMesh object containing source shape information.
         mesh_b : TriangleMesh
             TriangleMesh object containing target shape information.
-<<<<<<< HEAD
         corr_a : torch.Tensor
             Indices of source correspondences.
         corr_b : torch.Tensor
             Indices of target correspondences.
-=======
->>>>>>> 0193975a
-
-        Returns
-        -------
-        torch.Tensor
-<<<<<<< HEAD
+
+        Returns
+        -------
+        torch.Tensor
             Scalar tensor representing the weighted mean squared Frobenius norm between fmap12 and the ground truth functional map, and between fmap21 and the ground truth functional map.
         """
         metric = SquaredFrobeniusLoss()
@@ -379,39 +419,6 @@
         return self.weight * metric(fmap12, fmap12_desc) + self.weight * metric(
             fmap21, fmap21_desc
         )
-=======
-            Scalar tensor representing the weighted descriptor commutativity loss.
-        """
-        metric = SquaredFrobeniusLoss()
-
-        # Compute multiplication operators for each descriptor
-        oper_a = self._compute_multiplication_operators(mesh_a.basis, desc_a)
-        oper_b = self._compute_multiplication_operators(mesh_b.basis, desc_b)
-
-        total_loss = 0
-        # Compute commutativity loss for each descriptor
-        for oper_a_i, oper_b_i in zip(oper_a, oper_b):
-            left_side = torch.mm(fmap12, oper_a_i)  # (spectrum_size_b, spectrum_size_a)
-            right_side = torch.mm(
-                oper_b_i, fmap12
-            )  # (spectrum_size_b, spectrum_size_a)
-            loss_12 = metric(left_side, right_side)
-
-            # For fmap21: C21 @ M_b = M_a @ C21
-            left_side_21 = torch.mm(
-                fmap21, oper_b_i
-            )  # (spectrum_size_a, spectrum_size_b)
-            right_side_21 = torch.mm(
-                oper_a_i, fmap21
-            )  # (spectrum_size_a, spectrum_size_b)
-            loss_21 = metric(left_side_21, right_side_21)
-
-            total_loss += loss_12 + loss_21
-
-        total_loss = total_loss / oper_a.shape[0]
-
-        return self.weight * total_loss
->>>>>>> 0193975a
 
 
 class GeodesicError(nn.Module):
