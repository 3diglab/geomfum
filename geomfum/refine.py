--- conflicted
+++ resolved
@@ -6,11 +6,7 @@
 import numpy as np
 import scipy
 
-<<<<<<< HEAD
-from geomfum.convert import FmFromP2pConverter, P2pFromFmConverter, BijectiveP2pFromFmConverter, FmFromP2pBijectiveConverter, DiscreteOptimizationP2pFromFmConverter, SmoothP2pFromFmConverter, DirichletDisplacementFromP2pConverter, SinkhornP2pFromFmConverter 
-=======
-from geomfum.convert import FmFromP2pConverter, P2pFromFmConverter, FmFromP2pBijectiveConverter, SinkhornP2pFromFmConverter, SinkhornNeighborFinder
->>>>>>> 76268165
+from geomfum.convert import FmFromP2pConverter, P2pFromFmConverter, BijectiveP2pFromFmConverter, FmFromP2pBijectiveConverter, DiscreteOptimizationP2pFromFmConverter, SmoothP2pFromFmConverter, DirichletDisplacementFromP2pConverter, SinkhornP2pFromFmConverter, SinkhornNeighborFinder 
 
 
 class Refiner(abc.ABC):
@@ -875,20 +871,12 @@
         self,
         nit=10,
         step=1,
-<<<<<<< HEAD
-        ):
-        super().__init__(
-            nit=nit,
-            step=step,
-            p2p_from_fm_converter=SinkhornP2pFromFmConverter(adjoint=False),
-=======
         sinkhorn_neigbor_finder=SinkhornNeighborFinder.from_registry(which='pot'),
     ):
         super().__init__(
             nit=nit,
             step=step,
             p2p_from_fm_converter=SinkhornP2pFromFmConverter(sinkhorn_neigbor_finder),
->>>>>>> 76268165
             fm_from_p2p_converter=FmFromP2pConverter(),
         )
     