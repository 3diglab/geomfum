import abc
import inspect
import re
import sys

from geomfum._utils import has_package


class Registry(abc.ABC):
    @classmethod
    def register(cls, key, obj_name, requires=(), as_default=False):
        """Register.

        Parameters
        ----------
        key : str or tuple
            Key. First element must be wrap name.
        obj_name : class name
            Name of the object to register.
        requires : str or tuple
            Required packages.
        as_default : bool
            Whether to set it as default.
        """
        if isinstance(requires, str):
            requires = [requires]

        for package_name in requires:
            if not has_package(package_name):
                missing_package = package_name
                break
        else:
            missing_package = None

        if as_default:
            cls.default = key

        cls.MAP[key] = (obj_name, missing_package)

    @classmethod
    def get(cls, key):
        """Get register object.

        Parameters
        ----------
        key : str or tuple
            Key. First element must be wrap name.

        Returns
        -------
        Obj : class
            Registered object.
        """
        if key is None:
            key = cls.default
        obj_name, missing_package = cls.MAP[key]
        if missing_package:
            raise ModuleNotFoundError(missing_package)

        package_name = key if isinstance(key, str) else key[0]

        module = __import__(f"geomfum.wrap.{package_name}", fromlist=[""])
        Obj = getattr(module, obj_name)

        return Obj

    @classmethod
    def list_available(cls):
        """List register keys.

        Returns
        -------
        keys : list
            Registered keys.
        """
        return list(cls.MAP.keys())

    @classmethod
    def only_from_registry(cls):
        """Message for no internal implementation.

        Returns
        -------
        msg : str
            Message for no internal implementation with available
            implementations.
        """
        sign = str(inspect.signature(cls.get))[1:-1]
        return (
            f"No internal implementation. Use`.from_registry({sign}, **kwargs)`. "
            "Available implementations: "
            f"{', '.join([str(elem) for elem in cls.list_available()])}."
        )


class WhichRegistry(Registry, abc.ABC):
    @classmethod
    def register(cls, which, obj_name, requires=(), as_default=False):
        """Register.

        Parameters
        ----------
        which : str
            Key.
        obj_name : class name
            Name of the object to register.
        requires : str or tuple
            Required packages.
        as_default : bool
            Whether to set it as default.
        """
        return super().register(which, obj_name, requires, as_default)

    @classmethod
    def get(cls, which):
        """Get register object.

        Parameters
        ----------
        which : str
            Key.

        Returns
        -------
        Obj : class
            Registered object.
        """
        return super().get(which)


class MeshWhichRegistry(Registry, abc.ABC):
    @classmethod
    def register(cls, mesh, which, obj_name, requires=(), as_default=False):
        """Register.

        Parameters
        ----------
        mesh : bool
            Whether a mesh or point cloud.
        which : str
            Key.
        obj_name : class name
            Name of the object to register.
        requires : str or tuple
            Required packages.
        as_default : bool
            Whether to set it as default.
        """
        return super().register((which, mesh), obj_name, requires)

    @classmethod
    def get(cls, mesh, which):
        """Get register object.

        Parameters
        ----------
        mesh : bool
            Whether a mesh or point cloud.
        which : str
            Key.

        Returns
        -------
        Obj : class
            Registered object.
        """
        return super().get((which, mesh))


class WhichRegistryMixins:
    def __init__(self, *args, **kwargs):
        raise ValueError(self._Registry.only_from_registry())

        super().__init__(*args, **kwargs)

    @classmethod
    def from_registry(cls, *args, which=None, **kwargs):
        """Instantiate registered implementation.

        Parameters
        ----------
        which : str
            A registered implementation.

        Returns
        -------
        obj : BaseHeatKernelSignature
            Instantiated object.
        """
        return cls._Registry.get(which)(*args, **kwargs)


class MeshWhichRegistryMixins:
    def __init__(self, *args, **kwargs):
        raise ValueError(self._Registry.only_from_registry())

        super().__init__(*args, **kwargs)

    @classmethod
    def from_registry(cls, *args, mesh=True, which="robust", **kwargs):
        """Instantiate wrapped implementation.

        Parameters
        ----------
        mesh : bool
            Whether a mesh or point cloud.
        which : str
            A registered implementation.

        Returns
        -------
        obj : Obj
            An instantiated object.
        """
        return cls._Registry.get(mesh, which)(*args, **kwargs)


class LaplacianFinderRegistry(MeshWhichRegistry):
    """Laplacian finder registry."""

    MAP = {}


class HeatKernelSignatureRegistry(WhichRegistry):
    MAP = {}


class WaveKernelSignatureRegistry(WhichRegistry):
    MAP = {}


class FaceValuedGradientRegistry(WhichRegistry):
    MAP = {}


class FaceDivergenceOperatorRegistry(WhichRegistry):
    MAP = {}


class FaceOrientationOperatorRegistry(WhichRegistry):
    MAP = {}


class HierarchicalMeshRegistry(WhichRegistry):
    MAP = {}


def _create_register_funcs(module):
    """Create ``register`` functions for each class registry in this module.

    Given a ``Registry`` (e.g. ``LaplacianFinderRegistry``),
    it creates a function ``register_`` by removing ``Registry``
    from the name and transforming it in snake case
    (e.g. ``register_laplacian_finder``).

    These functions are widely used within ``geomstats.wrap``.
    """
    for name, method in inspect.getmembers(module):
        if not (
            hasattr(method, "__bases__")
            and abc.ABC not in method.__bases__
            and name.endswith("Registry")
        ):
            continue

        # upper case split
        name_ls = ["register"] + [
            word.lower() for word in re.findall("[A-Z][^A-Z]*", name)[:-1]
        ]
        new_name = "_".join(name_ls)

        setattr(module, new_name, method.register)


<<<<<<< HEAD
register_hierarchical_mesh = HierarchicalMeshRegistry.register



class LearnedDescriptorsRegistry(WhichRegistry):
    MAP = {}


register_learned_descriptors = LearnedDescriptorsRegistry.register
=======
_create_register_funcs(sys.modules[__name__])
>>>>>>> 30e82589
<|MERGE_RESOLUTION|>--- conflicted
+++ resolved
@@ -271,17 +271,3 @@
 
         setattr(module, new_name, method.register)
 
-
-<<<<<<< HEAD
-register_hierarchical_mesh = HierarchicalMeshRegistry.register
-
-
-
-class LearnedDescriptorsRegistry(WhichRegistry):
-    MAP = {}
-
-
-register_learned_descriptors = LearnedDescriptorsRegistry.register
-=======
-_create_register_funcs(sys.modules[__name__])
->>>>>>> 30e82589
