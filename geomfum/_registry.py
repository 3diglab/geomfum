--- conflicted
+++ resolved
@@ -245,15 +245,15 @@
     MAP = {}
 
 
-<<<<<<< HEAD
 class PoissonSamplerRegistry(WhichRegistry):
     MAP = {}
 
 
 class FarthestPointSamplerRegistry(WhichRegistry):
-=======
+    MAP = {}
+
+
 class MeshPlotterRegistry(WhichRegistry):
->>>>>>> f6fad5f6
     MAP = {}
 
 
