[build-system]
requires = ["setuptools", "wheel"]
build-backend = "setuptools.build_meta"

[project]
authors = [{ name = "Luís F. Pereira", email = "luisfgper@gmail.com" }]
name = "geomfum"
dynamic = ["version"]
readme = "README.rst"
description = "Geometry processing with functional maps."
license = { file = "LICENSE.md" }
classifiers = [
    "License :: OSI Approved :: MIT License",
    "Development Status :: 2 - Pre-Alpha",
    "Intended Audience :: Science/Research",
    "Topic :: Scientific/Engineering",
    "Topic :: Scientific/Engineering :: Mathematics",
    "Programming Language :: Python :: 3",
]
requires-python = ">= 3.9"
<<<<<<< HEAD
dependencies = ["numpy", "scipy", "scikit-learn", "meshio", "pyfmaps","torch"]
=======
dependencies = [
    "numpy",
    "scipy",
    "scikit-learn",
    "meshio",
    "pyfmaps",
    "geomstats@git+https://github.com/geomstats/geomstats.git@main",
]
>>>>>>> 190ba89e

[project.optional-dependencies]
lapl = ["robust-laplacian", "libigl"]
metric = ["networkx", "potpourri3d"]
sampling = ["pymeshlab"]
rematching = [
    "Rematching@git+https://github.com/filthynobleman/rematching.git@python-binding",
]
sinkhorn = ["POT"]
opt = ["geomfum[lapl,metric,sampling,rematching,sinkhorn]"]
fun = [
    "geopext@git+https://github.com/luisfpereira/geopext.git@2b7a7be1a8fdc6e5755e5f4bda88bc284065e829",
]
test-scripts = [
    "nbformat",
    "nbconvert",
    "ipykernel",
    "ipython",
    "pyvista",
    "plotly",
]
test = [
    "pytest",
    "polpo@git+https://github.com/geometric-intelligence/polpo.git@main",
    "geomfum[opt,test-scripts]",
]
plotly = ["plotly", "nbformat"]
pyvista = ["pyvista", "trame"]
polyscope = ["polyscope"]
plotting-all = ["geomfum[plotly,pyvista,polyscope]"]

[project.urls]
repository = "http://github.com/luisfpereira/geomfum"

[tool.setuptools.dynamic]
version = { attr = "geomfum.__version__" }

[tool.setuptools.packages.find]
include = ["geomfum", "geomfum.*"]

[tool.pytest.ini_options]
markers = [
    "smoke: simple and basic numerical tests.",
    "random: tests that use randomized data.",
    "validation: not smoke, neither random.",
    "ignore: deselect tests.",
    "vec: vectorization tests.",
    "shape: array shape tests.",
    "type: checks output types.",
    "mathprop: mathematical properties tests.",
    "slow: for slow tests.",
    "redundant: redundant test.",
    "rematching: requires PyRMT.",
]

[tool.ruff]
extend-include = ["*.ipynb"]

[tool.ruff.lint]
extend-select = ["I", "D"]
ignore = ["E731"]

[tool.ruff.lint.pydocstyle]
convention = "numpy"

[tool.ruff.lint.per-file-ignores]
"*/__init__.py" = ["F401"]
"tests/*" = ["D"]<|MERGE_RESOLUTION|>--- conflicted
+++ resolved
@@ -18,9 +18,6 @@
     "Programming Language :: Python :: 3",
 ]
 requires-python = ">= 3.9"
-<<<<<<< HEAD
-dependencies = ["numpy", "scipy", "scikit-learn", "meshio", "pyfmaps","torch"]
-=======
 dependencies = [
     "numpy",
     "scipy",
@@ -28,8 +25,8 @@
     "meshio",
     "pyfmaps",
     "geomstats@git+https://github.com/geomstats/geomstats.git@main",
+    "torch",
 ]
->>>>>>> 190ba89e
 
 [project.optional-dependencies]
 lapl = ["robust-laplacian", "libigl"]
