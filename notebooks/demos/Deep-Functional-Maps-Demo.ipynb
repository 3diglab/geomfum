--- conflicted
+++ resolved
@@ -29,12 +29,8 @@
     "os.environ[\"GEOMSTATS_BACKEND\"] = \"pytorch\"\n",
     "\n",
     "import torch\n",
-<<<<<<< HEAD
     "\n",
     "from geomfum.convert import P2pFromFmConverter, SoftmaxNeighborFinder\n",
-=======
-    "from geomfum.convert import P2pFromFmConverter\n",
->>>>>>> be888d75
     "from geomfum.dataset.torch import PairsDataset, ShapeDataset\n",
     "from geomfum.descriptor.learned import FeatureExtractor\n",
     "from geomfum.descriptor.spectral import WaveKernelSignature\n",
@@ -46,39 +42,8 @@
     "    LossManager,\n",
     "    OrthonormalityLoss,\n",
     ")\n",
-<<<<<<< HEAD
     "from geomfum.learning.models import RobustFMNet\n",
     "from geomfum.learning.trainer import DeepFunctionalMapTrainer\n",
-=======
-    "from geomfum.learning.models import FMNet\n",
-    "from geomfum.learning.trainer import DeepFunctionalMapTrainer"
-   ]
-  },
-  {
-   "cell_type": "markdown",
-   "id": "6eeb9bcc",
-   "metadata": {},
-   "source": [
-    "First, we define our model. We can instantiate it combining feature extractors and forward logic, however, we provide some classic frameworks, like Functional Map network."
-   ]
-  },
-  {
-   "cell_type": "code",
-   "execution_count": null,
-   "id": "3beadb20",
-   "metadata": {},
-   "outputs": [],
-   "source": [
-    "# Build the model\n",
-    "fmap_module = ForwardFunctionalMap(1e3, 1, True, fmap_shape=(30,30))\n",
-    "\n",
-    "feature_extractor = FeatureExtractor.from_registry(\n",
-    "    which=\"diffusionnet\",\n",
-    "    device=\"cuda\",\n",
-    "    in_channels=128,\n",
-    "    descriptor=WaveKernelSignature(n_domain=128, k=200),\n",
-    ")\n",
->>>>>>> be888d75
     "\n",
     "DOWNLOAD_FAUST = False"
    ]
@@ -118,7 +83,6 @@
    "metadata": {},
    "outputs": [],
    "source": [
-<<<<<<< HEAD
     "if DOWNLOAD_FAUST:\n",
     "    from urllib.request import urlretrieve\n",
     "\n",
@@ -135,23 +99,6 @@
     "        out_path = os.path.join(\"../../../datasets/faust/test_set/shapes/\", fname)\n",
     "        os.makedirs(os.path.dirname(out_path), exist_ok=True)\n",
     "        urlretrieve(url, out_path)\n"
-=======
-    "from urllib.request import urlretrieve\n",
-    "\n",
-    "faust_url = \"https://raw.githubusercontent.com/JM-data/PyFuncMap/4bde4484c3e93bff925a6a82da29fa79d6862f4b/FAUST_shapes_off/\"\n",
-    "train_set = [f\"tr_reg_{i:03d}.off\" for i in range(80)]\n",
-    "test_set = [f\"tr_reg_{i:03d}.off\" for i in range(80, 100)]\n",
-    "for fname in train_set:\n",
-    "    url = faust_url + fname\n",
-    "    out_path = os.path.join(\"../../../datasets/faust/train_set/shapes/\", fname)\n",
-    "    os.makedirs(os.path.dirname(out_path), exist_ok=True)\n",
-    "    urlretrieve(url, out_path)\n",
-    "for fname in test_set:\n",
-    "    url = faust_url + fname\n",
-    "    out_path = os.path.join(\"../../../datasets/faust/test_set/shapes/\", fname)\n",
-    "    os.makedirs(os.path.dirname(out_path), exist_ok=True)\n",
-    "    urlretrieve(url, out_path)\n"
->>>>>>> be888d75
    ]
   },
   {
@@ -169,11 +116,7 @@
    "metadata": {},
    "outputs": [],
    "source": [
-<<<<<<< HEAD
     "TRAIN_SET_PATH = \"../../../datasets/smal/train_set/\"\n",
-=======
-    "TRAIN_SET_PATH = \"../../../datasets/faust/train_set/\"\n",
->>>>>>> be888d75
     "train_shapes = ShapeDataset(\n",
     "    TRAIN_SET_PATH,\n",
     "    spectral=True,\n",
@@ -350,11 +293,7 @@
    "metadata": {},
    "outputs": [],
    "source": [
-<<<<<<< HEAD
     "trainer.model.feature_extractor.save(\"./RobustFMNet_faust_unsup_epoch1.pth\")\n"
-=======
-    "trainer.model.feature_extractor.save(\"diffusionnet_faust.pth\")\n"
->>>>>>> be888d75
    ]
   }
  ],
